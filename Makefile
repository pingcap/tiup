--- conflicted
+++ resolved
@@ -95,14 +95,9 @@
 test: cover-dir failpoint-enable
 	make run-tests; STATUS=$$?; $(FAILPOINT_DISABLE); exit $$STATUS
 
-<<<<<<< HEAD
-# Disable interation test temporary
-run-tests: unit-test # integration_test
-=======
 # TODO: refactor integration tests base on v1 manifest
 # run-tests: unit-test integration_test
 run-tests: unit-test
->>>>>>> 1c5ebde4
 
 coverage:
 	GO111MODULE=off go get github.com/wadey/gocovmerge
