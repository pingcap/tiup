GOVER := $(shell go version)

GOOS    := $(if $(GOOS),$(GOOS),$(shell go env GOOS))
GOARCH  := $(if $(GOARCH),$(GOARCH),amd64)
GOENV   := GO111MODULE=on CGO_ENABLED=0 GOOS=$(GOOS) GOARCH=$(GOARCH)
GO      := $(GOENV) go
GOBUILD := $(GO) build $(BUILD_FLAG)
<<<<<<< HEAD
GOTEST  := GO111MODULE=on CGO_ENABLED=1 $(GO) test -p 3
=======
GOTEST := $(GO) test
SHELL    := /usr/bin/env bash
>>>>>>> 988eab98

COMMIT    := $(shell git describe --no-match --always --dirty)
BRANCH    := $(shell git rev-parse --abbrev-ref HEAD)
BUILDTIME := $(shell date '+%Y-%m-%d %T %z')

REPO := github.com/pingcap-incubator/tiup
LDFLAGS := -w -s
LDFLAGS += -X "$(REPO)/pkg/version.GitHash=$(COMMIT)"
LDFLAGS += -X "$(REPO)/pkg/version.GitBranch=$(BRANCH)"
LDFLAGS += -X "$(REPO)/pkg/version.BuildTime=$(BUILDTIME)"
LDFLAGS += $(EXTRA_LDFLAGS)

FILES     := $$(find . -name "*.go")

FAILPOINT_ENABLE  := $$(find $$PWD/ -type d | grep -vE "(\.git|tools)" | xargs tools/bin/failpoint-ctl enable)
FAILPOINT_DISABLE := $$(find $$PWD/ -type d | grep -vE "(\.git|tools)" | xargs tools/bin/failpoint-ctl disable)

default: check cmd

cmd:
	$(GOBUILD) -ldflags '$(LDFLAGS)' -o bin/tiup

lint:
	@golint ./...

vet:
	$(GO) vet ./...

check: lint vet

clean:
	@rm -rf bin

# Run tests
test: failpoint-enable
	rm -rf cover.* cover
	mkdir -p cover
	$(GOTEST) ./... -coverprofile cover.out.tmp
	cat cover.out.tmp | grep -v "_generated.deepcopy.go" > cover.out
	@$(FAILPOINT_DISABLE)

coverage:
ifeq ("$(JenkinsCI)", "1")
	@bash <(curl -s https://codecov.io/bash) -f cover.out -t $(CODECOV_TOKEN)
endif

failpoint-enable: tools/bin/failpoint-ctl
	@$(FAILPOINT_ENABLE)

failpoint-disable: tools/bin/failpoint-ctl
	@$(FAILPOINT_DISABLE)

tools/bin/failpoint-ctl: go.mod
	$(GO) build -o $@ github.com/pingcap/failpoint/failpoint-ctl

playground:
	make -C components/playground package

client:
	make -C components/client package

pack:
	make -C components/package package

package: playground client pack
	mkdir -p package ; \
	GOOS=darwin GOARCH=amd64 go build ; \
    tar -czf tiup-darwin-amd64.tar.gz tiup ; \
    shasum tiup-darwin-amd64.tar.gz | awk '{print $$1}' > tiup-darwin-amd64.sha1 ; \
    GOOS=linux GOARCH=amd64 go build ; \
    tar -czf tiup-linux-amd64.tar.gz tiup ; \
    shasum tiup-linux-amd64.tar.gz | awk '{print $$1}' > tiup-linux-amd64.sha1 ; \
    rm tiup ; \
    mv tiup* package/ ; \
    mv components/playground/playground* package/ ; \
	mv components/client/client* package/ ; \
	mv components/package/package* package/ ; \
    cp mirror/*.index package/
	cp install.sh package/

fmt:
	@echo "gofmt (simplify)"
	@gofmt -s -l -w $(FILES) 2>&1

integration_test:
	$(GOTEST) -c -cover -covermode=count \
		-coverpkg=github.com/pingcap-incubator/tiup/... \
		-o tests/tiup_home/bin/tiup \
		github.com/pingcap-incubator/tiup/ ; \
	cd tests && sh run.sh

.PHONY: cmd package<|MERGE_RESOLUTION|>--- conflicted
+++ resolved
@@ -5,12 +5,8 @@
 GOENV   := GO111MODULE=on CGO_ENABLED=0 GOOS=$(GOOS) GOARCH=$(GOARCH)
 GO      := $(GOENV) go
 GOBUILD := $(GO) build $(BUILD_FLAG)
-<<<<<<< HEAD
 GOTEST  := GO111MODULE=on CGO_ENABLED=1 $(GO) test -p 3
-=======
-GOTEST := $(GO) test
-SHELL    := /usr/bin/env bash
->>>>>>> 988eab98
+SHELL   := /usr/bin/env bash
 
 COMMIT    := $(shell git describe --no-match --always --dirty)
 BRANCH    := $(shell git rev-parse --abbrev-ref HEAD)
