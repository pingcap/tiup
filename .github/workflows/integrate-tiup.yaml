---
name: integrate-tiup

on:
  schedule:
    # times are in UTC
    - cron: '19 21 * * *'
  pull_request:
    branches:
      - master
      - release-*
      - feature/*
    paths-ignore:
      - '**.html'
      - '**.md'
      - 'CNAME'
      - 'LICENSE'
      - 'doc/**'
      - 'embed/templates/examples/**'
      - '.github/workflows/integrate-cluster**'
      - '.github/workflows/integrate-dm**'
      - '.github/workflows/integrate-playground**'
  push:
    branches:
      - master
    paths-ignore:
      - '**.html'
      - '**.md'
      - 'CNAME'
      - 'LICENSE'
      - 'doc/**'
      - 'embed/templates/examples/**'
      - '.github/workflows/integrate-cluster**'
      - '.github/workflows/integrate-dm**'
      - '.github/workflows/integrate-playground**'

jobs:
  tiup:
    timeout-minutes: 10
    runs-on: ubuntu-latest
    strategy:
      fail-fast: true
      matrix:
        cases:
          - "test_tiup"
    steps:
      - name: Check out code into the Go module directory
        uses: actions/checkout@v3
        with:
          ref: ${{ github.event.pull_request.head.sha }}
      - name: Set up Go 1.24
        uses: actions/setup-go@v4
        with:
          go-version: 1.24.x
        id: go


      - name: Build build_tiup_test
        run: |
          export PATH=$PATH:$GOPATH/bin
          sudo apt update
          sudo apt-get install -y build-essential
          make build_tiup_test

      - name: Run test suite
        id: test
        run: |
          export PATH=$PATH:$PWD/bin
          echo $PATH
          bash ./tests/tiup/${{ matrix.cases }}.sh

      - name: Upload coverage to Codecov
<<<<<<< HEAD
        run: |
          curl -Os https://uploader.codecov.io/latest/linux/codecov
          chmod +x codecov
          ./codecov -F tiup -s ./tests/tiup/cover -f '*.out'
=======
        uses: codecov/codecov-action@v5
        with:
          files: ./tests/tiup/cover/*out
        env:
          CODECOV_TOKEN: ${{ secrets.CODECOV_TOKEN }}
>>>>>>> 7dfba3fb

  unit-test:
    runs-on: ubuntu-latest
    steps:
      - name: Check out code into the Go module directory
        uses: actions/checkout@v3
        with:
          ref: ${{ github.event.pull_request.head.sha }}
      - name: Set up Go 1.24
        uses: actions/setup-go@v4
        with:
          go-version: 1.24.x
        id: go

      - name: make unit-test
        run: |
          export PATH=$PATH:$GOPATH/bin
          make check
          make test

      - name: Upload coverage to Codecov
<<<<<<< HEAD
        run: |
          curl -Os https://uploader.codecov.io/latest/linux/codecov
          chmod +x codecov
          ./codecov -F unittest -s cover -f '*.out'
=======
        uses: codecov/codecov-action@v5
        with:
          files: cover/*.out
        env:
          CODECOV_TOKEN: ${{ secrets.CODECOV_TOKEN }}
>>>>>>> 7dfba3fb
<|MERGE_RESOLUTION|>--- conflicted
+++ resolved
@@ -70,18 +70,11 @@
           bash ./tests/tiup/${{ matrix.cases }}.sh
 
       - name: Upload coverage to Codecov
-<<<<<<< HEAD
-        run: |
-          curl -Os https://uploader.codecov.io/latest/linux/codecov
-          chmod +x codecov
-          ./codecov -F tiup -s ./tests/tiup/cover -f '*.out'
-=======
         uses: codecov/codecov-action@v5
         with:
           files: ./tests/tiup/cover/*out
         env:
           CODECOV_TOKEN: ${{ secrets.CODECOV_TOKEN }}
->>>>>>> 7dfba3fb
 
   unit-test:
     runs-on: ubuntu-latest
@@ -103,15 +96,8 @@
           make test
 
       - name: Upload coverage to Codecov
-<<<<<<< HEAD
-        run: |
-          curl -Os https://uploader.codecov.io/latest/linux/codecov
-          chmod +x codecov
-          ./codecov -F unittest -s cover -f '*.out'
-=======
         uses: codecov/codecov-action@v5
         with:
           files: cover/*.out
         env:
-          CODECOV_TOKEN: ${{ secrets.CODECOV_TOKEN }}
->>>>>>> 7dfba3fb
+          CODECOV_TOKEN: ${{ secrets.CODECOV_TOKEN }}