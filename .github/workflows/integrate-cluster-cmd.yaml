--- conflicted
+++ resolved
@@ -116,18 +116,11 @@
           find ./logs -type f -exec sh -c 'echo "{}" && cat {} && echo "\n"' \; || true
 
       - name: Upload coverage to Codecov
-<<<<<<< HEAD
-        run: |
-          curl -Os https://uploader.codecov.io/latest/linux/codecov
-          chmod +x codecov
-          ./codecov -F cluster -s ./tests/tiup-cluster/cover -f '*.out'
-=======
         uses: codecov/codecov-action@v5
         with:
           files: ./tests/tiup-cluster/cover/*.out
         env:
           CODECOV_TOKEN: ${{ secrets.CODECOV_TOKEN }}
->>>>>>> 7dfba3fb
 
 #      - name: Setup tmate session
 #        uses: mxschmitt/action-tmate@v3
