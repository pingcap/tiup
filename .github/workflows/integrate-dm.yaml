--- conflicted
+++ resolved
@@ -40,27 +40,15 @@
           - '--native-ssh --do-cases test_cmd'
           - '--native-ssh --do-cases test_upgrade'
     steps:
-<<<<<<< HEAD
-      - name: Set up Go 1.24
-        uses: actions/setup-go@v4
-        with:
-          go-version: 1.24.x
-        id: go
-
-=======
->>>>>>> 7dfba3fb
       - name: Check out code into the Go module directory
         uses: actions/checkout@v5
         with:
           ref: ${{ github.event.pull_request.head.sha }}
-<<<<<<< HEAD
-=======
 
       - name: Set up Go
         uses: actions/setup-go@v6
         with:
           go-version-file: 'go.mod'
->>>>>>> 7dfba3fb
 
       - name: Build build_integration_test
         run: |
@@ -124,15 +112,8 @@
           find ./logs -type f -exec sh -c 'echo "{}" && cat {} && echo "\n"' \; || true
 
       - name: Upload coverage to Codecov
-<<<<<<< HEAD
-        run: |
-          curl -Os https://uploader.codecov.io/latest/linux/codecov
-          chmod +x codecov
-          ./codecov -F dm -s ./tests/tiup-dm/cover -f '*.out'
-=======
         uses: codecov/codecov-action@v5
         with:
           files: ./tests/tiup-dm/cover/*.out 
         env:
-          CODECOV_TOKEN: ${{ secrets.CODECOV_TOKEN }}
->>>>>>> 7dfba3fb
+          CODECOV_TOKEN: ${{ secrets.CODECOV_TOKEN }}