// Copyright 2020 PingCAP, Inc.
//
// Licensed under the Apache License, Version 2.0 (the "License");
// you may not use this file except in compliance with the License.
// You may obtain a copy of the License at
//
//     http://www.apache.org/licenses/LICENSE-2.0
//
// Unless required by applicable law or agreed to in writing, software
// distributed under the License is distributed on an "AS IS" BASIS,
// See the License for the specific language governing permissions and
// limitations under the License.

package command

import (
	"context"
	"io/ioutil"
	"path/filepath"

	"github.com/pingcap/tiup/pkg/cluster"
	operator "github.com/pingcap/tiup/pkg/cluster/operation"
	"github.com/pingcap/tiup/pkg/cluster/report"
	"github.com/pingcap/tiup/pkg/cluster/spec"
	"github.com/pingcap/tiup/pkg/cluster/task"
	tiuputils "github.com/pingcap/tiup/pkg/utils"
	"github.com/spf13/cobra"
)

func newScaleOutCmd() *cobra.Command {
	opt := cluster.ScaleOutOptions{
		IdentityFile: filepath.Join(tiuputils.UserHome(), ".ssh", "id_rsa"),
	}
	cmd := &cobra.Command{
		Use:          "scale-out <cluster-name> <topology.yaml>",
		Short:        "Scale out a TiDB cluster",
		SilenceUsage: true,
		RunE: func(cmd *cobra.Command, args []string) error {
			if len(args) != 2 {
				return cmd.Help()
			}

			clusterName := args[0]
			teleCommand = append(teleCommand, scrubClusterName(clusterName))

			topoFile := args[1]
			if data, err := ioutil.ReadFile(topoFile); err == nil {
				teleTopology = string(data)
			}

			return manager.ScaleOut(
				clusterName,
				topoFile,
				scaleOutPostDeployHook,
				final,
				opt,
				skipConfirm,
				gOpt.OptTimeout,
				gOpt.SSHTimeout,
			)
		},
	}

	cmd.Flags().StringVarP(&opt.User, "user", "u", tiuputils.CurrentUser(), "The user name to login via SSH. The user must has root (or sudo) privilege.")
	cmd.Flags().StringVarP(&opt.IdentityFile, "identity_file", "i", opt.IdentityFile, "The path of the SSH identity file. If specified, public key authentication will be used.")
	cmd.Flags().BoolVarP(&opt.UsePassword, "password", "p", false, "Use password of target hosts. If specified, password authentication will be used.")

	return cmd
}

// Deprecated
func convertStepDisplaysToTasks(t []*task.StepDisplay) []task.Task {
	tasks := make([]task.Task, 0, len(t))
	for _, sd := range t {
		tasks = append(tasks, sd)
	}
	return tasks
}

<<<<<<< HEAD
func final(builder *task.Builder, name string, meta spec.Metadata) {
	builder.UpdateTopology(name, meta.(*spec.ClusterMeta), nil)
}
=======
func buildScaleOutTask(
	clusterName string,
	metadata *spec.ClusterMeta,
	mergedTopo *spec.Specification,
	opt scaleOutOptions,
	sshConnProps *cliutil.SSHConnectionProps,
	newPart *spec.Specification,
	patchedComponents set.StringSet,
	timeout int64,
) (task.Task, error) {
	var (
		envInitTasks       []task.Task // tasks which are used to initialize environment
		downloadCompTasks  []task.Task // tasks which are used to download components
		deployCompTasks    []task.Task // tasks which are used to copy components to remote host
		refreshConfigTasks []task.Task // tasks which are used to refresh configuration
	)

	// Initialize the environments
	initializedHosts := set.NewStringSet()
	metadata.Topology.IterInstance(func(instance spec.Instance) {
		initializedHosts.Insert(instance.GetHost())
	})
	// uninitializedHosts are hosts which haven't been initialized yet
	uninitializedHosts := make(map[string]hostInfo) // host -> ssh-port, os, arch
	newPart.IterInstance(func(instance spec.Instance) {
		if host := instance.GetHost(); !initializedHosts.Exist(host) {
			if _, found := uninitializedHosts[host]; found {
				return
			}

			uninitializedHosts[host] = hostInfo{
				ssh:  instance.GetSSHPort(),
				os:   instance.OS(),
				arch: instance.Arch(),
			}

			var dirs []string
			globalOptions := metadata.Topology.GlobalOptions
			for _, dir := range []string{globalOptions.DeployDir, globalOptions.DataDir, globalOptions.LogDir} {
				for _, dirname := range strings.Split(dir, ",") {
					if dirname == "" {
						continue
					}
					dirs = append(dirs, clusterutil.Abs(globalOptions.User, dirname))
				}
			}
			t := task.NewBuilder().
				RootSSH(
					instance.GetHost(),
					instance.GetSSHPort(),
					opt.user,
					sshConnProps.Password,
					sshConnProps.IdentityFile,
					sshConnProps.IdentityFilePassphrase,
					gOpt.SSHTimeout,
					gOpt.NativeSSH,
				).
				EnvInit(instance.GetHost(), metadata.User).
				Mkdir(globalOptions.User, instance.GetHost(), dirs...).
				Build()
			envInitTasks = append(envInitTasks, t)
		}
	})

	// Download missing component
	downloadCompTasks = convertStepDisplaysToTasks(prepare.BuildDownloadCompTasks(metadata.Version, newPart))

	// Deploy the new topology and refresh the configuration
	newPart.IterInstance(func(inst spec.Instance) {
		version := spec.ComponentVersion(inst.ComponentName(), metadata.Version)
		deployDir := clusterutil.Abs(metadata.User, inst.DeployDir())
		// data dir would be empty for components which don't need it
		dataDirs := clusterutil.MultiDirAbs(metadata.User, inst.DataDir())
		// log dir will always be with values, but might not used by the component
		logDir := clusterutil.Abs(metadata.User, inst.LogDir())

		// Deploy component
		tb := task.NewBuilder().
			UserSSH(inst.GetHost(), inst.GetSSHPort(), metadata.User, gOpt.SSHTimeout, gOpt.NativeSSH).
			Mkdir(metadata.User, inst.GetHost(),
				deployDir, logDir,
				filepath.Join(deployDir, "bin"),
				filepath.Join(deployDir, "conf"),
				filepath.Join(deployDir, "scripts")).
			Mkdir(metadata.User, inst.GetHost(), dataDirs...)

		srcPath := ""
		if patchedComponents.Exist(inst.ComponentName()) {
			srcPath = spec.ClusterPath(clusterName, spec.PatchDirName, inst.ComponentName()+".tar.gz")
		}

		// copy dependency component if needed
		switch inst.ComponentName() {
		case spec.ComponentTiSpark:
			tb = tb.DeploySpark(inst, version, srcPath, deployDir)
		default:
			tb.CopyComponent(
				inst.ComponentName(),
				inst.OS(),
				inst.Arch(),
				version,
				srcPath,
				inst.GetHost(),
				deployDir,
			)
		}

		t := tb.ScaleConfig(clusterName,
			metadata.Version,
			metadata.Topology,
			inst,
			metadata.User,
			meta.DirPaths{
				Deploy: deployDir,
				Data:   dataDirs,
				Log:    logDir,
			},
		).Build()
		deployCompTasks = append(deployCompTasks, t)
	})

	hasImported := false

	mergedTopo.IterInstance(func(inst spec.Instance) {
		deployDir := clusterutil.Abs(metadata.User, inst.DeployDir())
		// data dir would be empty for components which don't need it
		dataDirs := clusterutil.MultiDirAbs(metadata.User, inst.DataDir())
		// log dir will always be with values, but might not used by the component
		logDir := clusterutil.Abs(metadata.User, inst.LogDir())

		// Download and copy the latest component to remote if the cluster is imported from Ansible
		tb := task.NewBuilder()
		if inst.IsImported() {
			switch compName := inst.ComponentName(); compName {
			case spec.ComponentGrafana, spec.ComponentPrometheus, spec.ComponentAlertManager:
				version := spec.ComponentVersion(compName, metadata.Version)
				tb.Download(compName, inst.OS(), inst.Arch(), version).
					CopyComponent(
						compName,
						inst.OS(),
						inst.Arch(),
						version,
						"", // use default srcPath
						inst.GetHost(),
						deployDir,
					)
			}
			hasImported = true
		}

		// Refresh all configuration
		t := tb.InitConfig(clusterName,
			metadata.Version,
			inst,
			metadata.User,
			true, // always ignore config check result in scale out
			meta.DirPaths{
				Deploy: deployDir,
				Data:   dataDirs,
				Log:    logDir,
				Cache:  spec.ClusterPath(clusterName, spec.TempConfigPath),
			},
		).Build()
		refreshConfigTasks = append(refreshConfigTasks, t)
	})

	// handle dir scheme changes
	if hasImported {
		if err := spec.HandleImportPathMigration(clusterName); err != nil {
			return task.NewBuilder().Build(), err
		}
	}
>>>>>>> f1142b1c

func scaleOutPostDeployHook(builder *task.Builder, newPart spec.Topology) {
	nodeInfoTask := task.NewBuilder().Func("Check status", func(ctx *task.Context) error {
		var err error
		teleNodeInfos, err = operator.GetNodeInfo(context.Background(), ctx, newPart)
		_ = err
		// intend to never return error
		return nil
	}).BuildAsStep("Check status").SetHidden(true)

	if report.Enable() {
		builder.Parallel(convertStepDisplaysToTasks([]*task.StepDisplay{nodeInfoTask})...)
	}
}<|MERGE_RESOLUTION|>--- conflicted
+++ resolved
@@ -57,6 +57,7 @@
 				skipConfirm,
 				gOpt.OptTimeout,
 				gOpt.SSHTimeout,
+				gOpt.NativeSSH,
 			)
 		},
 	}
@@ -77,184 +78,9 @@
 	return tasks
 }
 
-<<<<<<< HEAD
 func final(builder *task.Builder, name string, meta spec.Metadata) {
 	builder.UpdateTopology(name, meta.(*spec.ClusterMeta), nil)
 }
-=======
-func buildScaleOutTask(
-	clusterName string,
-	metadata *spec.ClusterMeta,
-	mergedTopo *spec.Specification,
-	opt scaleOutOptions,
-	sshConnProps *cliutil.SSHConnectionProps,
-	newPart *spec.Specification,
-	patchedComponents set.StringSet,
-	timeout int64,
-) (task.Task, error) {
-	var (
-		envInitTasks       []task.Task // tasks which are used to initialize environment
-		downloadCompTasks  []task.Task // tasks which are used to download components
-		deployCompTasks    []task.Task // tasks which are used to copy components to remote host
-		refreshConfigTasks []task.Task // tasks which are used to refresh configuration
-	)
-
-	// Initialize the environments
-	initializedHosts := set.NewStringSet()
-	metadata.Topology.IterInstance(func(instance spec.Instance) {
-		initializedHosts.Insert(instance.GetHost())
-	})
-	// uninitializedHosts are hosts which haven't been initialized yet
-	uninitializedHosts := make(map[string]hostInfo) // host -> ssh-port, os, arch
-	newPart.IterInstance(func(instance spec.Instance) {
-		if host := instance.GetHost(); !initializedHosts.Exist(host) {
-			if _, found := uninitializedHosts[host]; found {
-				return
-			}
-
-			uninitializedHosts[host] = hostInfo{
-				ssh:  instance.GetSSHPort(),
-				os:   instance.OS(),
-				arch: instance.Arch(),
-			}
-
-			var dirs []string
-			globalOptions := metadata.Topology.GlobalOptions
-			for _, dir := range []string{globalOptions.DeployDir, globalOptions.DataDir, globalOptions.LogDir} {
-				for _, dirname := range strings.Split(dir, ",") {
-					if dirname == "" {
-						continue
-					}
-					dirs = append(dirs, clusterutil.Abs(globalOptions.User, dirname))
-				}
-			}
-			t := task.NewBuilder().
-				RootSSH(
-					instance.GetHost(),
-					instance.GetSSHPort(),
-					opt.user,
-					sshConnProps.Password,
-					sshConnProps.IdentityFile,
-					sshConnProps.IdentityFilePassphrase,
-					gOpt.SSHTimeout,
-					gOpt.NativeSSH,
-				).
-				EnvInit(instance.GetHost(), metadata.User).
-				Mkdir(globalOptions.User, instance.GetHost(), dirs...).
-				Build()
-			envInitTasks = append(envInitTasks, t)
-		}
-	})
-
-	// Download missing component
-	downloadCompTasks = convertStepDisplaysToTasks(prepare.BuildDownloadCompTasks(metadata.Version, newPart))
-
-	// Deploy the new topology and refresh the configuration
-	newPart.IterInstance(func(inst spec.Instance) {
-		version := spec.ComponentVersion(inst.ComponentName(), metadata.Version)
-		deployDir := clusterutil.Abs(metadata.User, inst.DeployDir())
-		// data dir would be empty for components which don't need it
-		dataDirs := clusterutil.MultiDirAbs(metadata.User, inst.DataDir())
-		// log dir will always be with values, but might not used by the component
-		logDir := clusterutil.Abs(metadata.User, inst.LogDir())
-
-		// Deploy component
-		tb := task.NewBuilder().
-			UserSSH(inst.GetHost(), inst.GetSSHPort(), metadata.User, gOpt.SSHTimeout, gOpt.NativeSSH).
-			Mkdir(metadata.User, inst.GetHost(),
-				deployDir, logDir,
-				filepath.Join(deployDir, "bin"),
-				filepath.Join(deployDir, "conf"),
-				filepath.Join(deployDir, "scripts")).
-			Mkdir(metadata.User, inst.GetHost(), dataDirs...)
-
-		srcPath := ""
-		if patchedComponents.Exist(inst.ComponentName()) {
-			srcPath = spec.ClusterPath(clusterName, spec.PatchDirName, inst.ComponentName()+".tar.gz")
-		}
-
-		// copy dependency component if needed
-		switch inst.ComponentName() {
-		case spec.ComponentTiSpark:
-			tb = tb.DeploySpark(inst, version, srcPath, deployDir)
-		default:
-			tb.CopyComponent(
-				inst.ComponentName(),
-				inst.OS(),
-				inst.Arch(),
-				version,
-				srcPath,
-				inst.GetHost(),
-				deployDir,
-			)
-		}
-
-		t := tb.ScaleConfig(clusterName,
-			metadata.Version,
-			metadata.Topology,
-			inst,
-			metadata.User,
-			meta.DirPaths{
-				Deploy: deployDir,
-				Data:   dataDirs,
-				Log:    logDir,
-			},
-		).Build()
-		deployCompTasks = append(deployCompTasks, t)
-	})
-
-	hasImported := false
-
-	mergedTopo.IterInstance(func(inst spec.Instance) {
-		deployDir := clusterutil.Abs(metadata.User, inst.DeployDir())
-		// data dir would be empty for components which don't need it
-		dataDirs := clusterutil.MultiDirAbs(metadata.User, inst.DataDir())
-		// log dir will always be with values, but might not used by the component
-		logDir := clusterutil.Abs(metadata.User, inst.LogDir())
-
-		// Download and copy the latest component to remote if the cluster is imported from Ansible
-		tb := task.NewBuilder()
-		if inst.IsImported() {
-			switch compName := inst.ComponentName(); compName {
-			case spec.ComponentGrafana, spec.ComponentPrometheus, spec.ComponentAlertManager:
-				version := spec.ComponentVersion(compName, metadata.Version)
-				tb.Download(compName, inst.OS(), inst.Arch(), version).
-					CopyComponent(
-						compName,
-						inst.OS(),
-						inst.Arch(),
-						version,
-						"", // use default srcPath
-						inst.GetHost(),
-						deployDir,
-					)
-			}
-			hasImported = true
-		}
-
-		// Refresh all configuration
-		t := tb.InitConfig(clusterName,
-			metadata.Version,
-			inst,
-			metadata.User,
-			true, // always ignore config check result in scale out
-			meta.DirPaths{
-				Deploy: deployDir,
-				Data:   dataDirs,
-				Log:    logDir,
-				Cache:  spec.ClusterPath(clusterName, spec.TempConfigPath),
-			},
-		).Build()
-		refreshConfigTasks = append(refreshConfigTasks, t)
-	})
-
-	// handle dir scheme changes
-	if hasImported {
-		if err := spec.HandleImportPathMigration(clusterName); err != nil {
-			return task.NewBuilder().Build(), err
-		}
-	}
->>>>>>> f1142b1c
 
 func scaleOutPostDeployHook(builder *task.Builder, newPart spec.Topology) {
 	nodeInfoTask := task.NewBuilder().Func("Check status", func(ctx *task.Context) error {
