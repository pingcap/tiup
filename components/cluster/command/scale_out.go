// Copyright 2020 PingCAP, Inc.
//
// Licensed under the Apache License, Version 2.0 (the "License");
// you may not use this file except in compliance with the License.
// You may obtain a copy of the License at
//
//     http://www.apache.org/licenses/LICENSE-2.0
//
// Unless required by applicable law or agreed to in writing, software
// distributed under the License is distributed on an "AS IS" BASIS,
// See the License for the specific language governing permissions and
// limitations under the License.

package command

import (
	"context"
	"io/ioutil"
	"path/filepath"

	"github.com/pingcap/tiup/pkg/cluster/deploy"
	operator "github.com/pingcap/tiup/pkg/cluster/operation"
	"github.com/pingcap/tiup/pkg/cluster/report"
	"github.com/pingcap/tiup/pkg/cluster/spec"
	"github.com/pingcap/tiup/pkg/cluster/task"
	tiuputils "github.com/pingcap/tiup/pkg/utils"
	"github.com/spf13/cobra"
)

func newScaleOutCmd() *cobra.Command {
	opt := deploy.ScaleOutOptions{
		IdentityFile: filepath.Join(tiuputils.UserHome(), ".ssh", "id_rsa"),
	}
	cmd := &cobra.Command{
		Use:          "scale-out <cluster-name> <topology.yaml>",
		Short:        "Scale out a TiDB cluster",
		SilenceUsage: true,
		RunE: func(cmd *cobra.Command, args []string) error {
			if len(args) != 2 {
				return cmd.Help()
			}

			clusterName := args[0]
			teleCommand = append(teleCommand, scrubClusterName(clusterName))
<<<<<<< HEAD
=======
			return scaleOut(args[0], args[1], opt)
		},
	}

	cmd.Flags().StringVarP(&opt.user, "user", "u", tiuputils.CurrentUser(), "The user name to login via SSH. The user must has root (or sudo) privilege.")
	cmd.Flags().StringVarP(&opt.identityFile, "identity_file", "i", opt.identityFile, "The path of the SSH identity file. If specified, public key authentication will be used.")
	cmd.Flags().BoolVarP(&opt.usePassword, "password", "p", false, "Use password of target hosts. If specified, password authentication will be used.")
>>>>>>> 4ce9c651

			topoFile := args[1]
			if data, err := ioutil.ReadFile(topoFile); err == nil {
				teleTopology = string(data)
			}

			return deployer.ScaleOut(
				clusterName,
				topoFile,
				afterDeploy,
				final,
				opt,
				skipConfirm,
				gOpt.OptTimeout,
				gOpt.SSHTimeout,
			)
		},
	}

	cmd.Flags().StringVar(&opt.User, "user", tiuputils.CurrentUser(), "The user name to login via SSH. The user must has root (or sudo) privilege.")
	cmd.Flags().StringVarP(&opt.IdentityFile, "identity_file", "i", opt.IdentityFile, "The path of the SSH identity file. If specified, public key authentication will be used.")
	cmd.Flags().BoolVarP(&opt.UsePassword, "password", "p", false, "Use password of target hosts. If specified, password authentication will be used.")

	return cmd
}

// Deprecated
func convertStepDisplaysToTasks(t []*task.StepDisplay) []task.Task {
	tasks := make([]task.Task, 0, len(t))
	for _, sd := range t {
		tasks = append(tasks, sd)
	}
	return tasks
}

func final(builder *task.Builder, name string, meta spec.Metadata) {
	builder.UpdateTopology(name, meta.(*spec.ClusterMeta), nil)
}

func afterDeploy(builder *task.Builder, newPart spec.Topology) {
	nodeInfoTask := task.NewBuilder().Func("Check status", func(ctx *task.Context) error {
		var err error
		teleNodeInfos, err = operator.GetNodeInfo(context.Background(), ctx, newPart)
		_ = err
		// intend to never return error
		return nil
	}).BuildAsStep("Check status").SetHidden(true)

	if report.Enable() {
		builder.Parallel(convertStepDisplaysToTasks([]*task.StepDisplay{nodeInfoTask})...)
	}
}<|MERGE_RESOLUTION|>--- conflicted
+++ resolved
@@ -42,16 +42,6 @@
 
 			clusterName := args[0]
 			teleCommand = append(teleCommand, scrubClusterName(clusterName))
-<<<<<<< HEAD
-=======
-			return scaleOut(args[0], args[1], opt)
-		},
-	}
-
-	cmd.Flags().StringVarP(&opt.user, "user", "u", tiuputils.CurrentUser(), "The user name to login via SSH. The user must has root (or sudo) privilege.")
-	cmd.Flags().StringVarP(&opt.identityFile, "identity_file", "i", opt.identityFile, "The path of the SSH identity file. If specified, public key authentication will be used.")
-	cmd.Flags().BoolVarP(&opt.usePassword, "password", "p", false, "Use password of target hosts. If specified, password authentication will be used.")
->>>>>>> 4ce9c651
 
 			topoFile := args[1]
 			if data, err := ioutil.ReadFile(topoFile); err == nil {
@@ -71,7 +61,7 @@
 		},
 	}
 
-	cmd.Flags().StringVar(&opt.User, "user", tiuputils.CurrentUser(), "The user name to login via SSH. The user must has root (or sudo) privilege.")
+	cmd.Flags().StringVarP(&opt.User, "user", "u", tiuputils.CurrentUser(), "The user name to login via SSH. The user must has root (or sudo) privilege.")
 	cmd.Flags().StringVarP(&opt.IdentityFile, "identity_file", "i", opt.IdentityFile, "The path of the SSH identity file. If specified, public key authentication will be used.")
 	cmd.Flags().BoolVarP(&opt.UsePassword, "password", "p", false, "Use password of target hosts. If specified, password authentication will be used.")
 
