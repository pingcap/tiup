// Copyright 2020 PingCAP, Inc.
//
// Licensed under the Apache License, Version 2.0 (the "License");
// you may not use this file except in compliance with the License.
// You may obtain a copy of the License at
//
//     http://www.apache.org/licenses/LICENSE-2.0
//
// Unless required by applicable law or agreed to in writing, software
// distributed under the License is distributed on an "AS IS" BASIS,
// See the License for the specific language governing permissions and
// limitations under the License.

package command

import (
<<<<<<< HEAD
=======
	"errors"
	"fmt"
	"path/filepath"
	"strings"

	"github.com/joomcode/errorx"
>>>>>>> 4ce9c651
	perrs "github.com/pingcap/errors"
	"github.com/pingcap/tiup/pkg/cluster/spec"
	"github.com/spf13/cobra"
)

func newReloadCmd() *cobra.Command {
	var skipRestart bool
	cmd := &cobra.Command{
		Use:   "reload <cluster-name>",
		Short: "Reload a TiDB cluster's config and restart if needed",
		RunE: func(cmd *cobra.Command, args []string) error {
			if len(args) != 1 {
				return cmd.Help()
			}

			if err := validRoles(gOpt.Roles); err != nil {
				return err
			}

			clusterName := args[0]
			teleCommand = append(teleCommand, scrubClusterName(clusterName))

<<<<<<< HEAD
			return deployer.Reload(clusterName, gOpt)
=======
			exist, err := tidbSpec.Exist(clusterName)
			if err != nil {
				return perrs.AddStack(err)
			}

			if !exist {
				return perrs.Errorf("cannot start non-exists cluster %s", clusterName)
			}

			logger.EnableAuditLog()
			metadata, err := spec.ClusterMetadata(clusterName)
			if err != nil && !errors.Is(perrs.Cause(err), meta.ErrValidate) {
				return err
			}

			t, err := buildReloadTask(clusterName, metadata, gOpt, skipRestart)
			if err != nil {
				return err
			}

			if err := t.Execute(task.NewContext()); err != nil {
				if errorx.Cast(err) != nil {
					// FIXME: Map possible task errors and give suggestions.
					return err
				}
				return perrs.Trace(err)
			}

			log.Infof("Reloaded cluster `%s` successfully", clusterName)

			return nil
>>>>>>> 4ce9c651
		},
	}

	cmd.Flags().BoolVar(&gOpt.Force, "force", false, "Force reload without transferring PD leader")
	cmd.Flags().StringSliceVarP(&gOpt.Roles, "role", "R", nil, "Only start specified roles")
	cmd.Flags().StringSliceVarP(&gOpt.Nodes, "node", "N", nil, "Only start specified nodes")
	cmd.Flags().Int64Var(&gOpt.APITimeout, "transfer-timeout", 300, "Timeout in seconds when transferring PD and TiKV store leaders")
	cmd.Flags().BoolVarP(&gOpt.IgnoreConfigCheck, "ignore-config-check", "", false, "Ignore the config check result")
	cmd.Flags().BoolVar(&skipRestart, "skip-restart", false, "Only refresh configuration to remote and do not restart services")

	return cmd
}

<<<<<<< HEAD
=======
func buildReloadTask(
	clusterName string,
	metadata *spec.ClusterMeta,
	options operator.Options,
	skipRestart bool,
) (task.Task, error) {

	var refreshConfigTasks []*task.StepDisplay

	topo := metadata.Topology
	hasImported := false
	uniqueHosts := make(map[string]hostInfo) // host -> ssh-port, os, arch

	topo.IterInstance(func(inst spec.Instance) {
		if _, found := uniqueHosts[inst.GetHost()]; !found {
			uniqueHosts[inst.GetHost()] = hostInfo{
				ssh:  inst.GetSSHPort(),
				os:   inst.OS(),
				arch: inst.Arch(),
			}
		}

		deployDir := clusterutil.Abs(metadata.User, inst.DeployDir())
		// data dir would be empty for components which don't need it
		dataDirs := clusterutil.MultiDirAbs(metadata.User, inst.DataDir())
		// log dir will always be with values, but might not used by the component
		logDir := clusterutil.Abs(metadata.User, inst.LogDir())

		// Download and copy the latest component to remote if the cluster is imported from Ansible
		tb := task.NewBuilder().UserSSH(inst.GetHost(), inst.GetSSHPort(), metadata.User, gOpt.SSHTimeout)
		if inst.IsImported() {
			switch compName := inst.ComponentName(); compName {
			case spec.ComponentGrafana, spec.ComponentPrometheus, spec.ComponentAlertManager:
				version := spec.ComponentVersion(compName, metadata.Version)
				tb.Download(compName, inst.OS(), inst.Arch(), version).
					CopyComponent(
						compName,
						inst.OS(),
						inst.Arch(),
						version,
						"", // use default srcPath
						inst.GetHost(),
						deployDir,
					)
			}
			hasImported = true
		}

		// Refresh all configuration
		t := tb.InitConfig(clusterName,
			metadata.Version,
			inst, metadata.User,
			options.IgnoreConfigCheck,
			meta.DirPaths{
				Deploy: deployDir,
				Data:   dataDirs,
				Log:    logDir,
				Cache:  spec.ClusterPath(clusterName, spec.TempConfigPath),
			}).
			BuildAsStep(fmt.Sprintf("  - Refresh config %s -> %s", inst.ComponentName(), inst.ID()))
		refreshConfigTasks = append(refreshConfigTasks, t)
	})

	monitorConfigTasks := refreshMonitoredConfigTask(clusterName, uniqueHosts, topo.GlobalOptions, topo.MonitoredOptions)

	// handle dir scheme changes
	if hasImported {
		if err := spec.HandleImportPathMigration(clusterName); err != nil {
			return task.NewBuilder().Build(), err
		}
	}

	tb := task.NewBuilder().
		SSHKeySet(
			spec.ClusterPath(clusterName, "ssh", "id_rsa"),
			spec.ClusterPath(clusterName, "ssh", "id_rsa.pub")).
		ClusterSSH(metadata.Topology, metadata.User, gOpt.SSHTimeout).
		ParallelStep("+ Refresh instance configs", refreshConfigTasks...).
		ParallelStep("+ Refresh monitor configs", monitorConfigTasks...)
	if !skipRestart {
		tb = tb.ClusterOperate(metadata.Topology, operator.UpgradeOperation, options)
	}
	return tb.Build(), nil
}

func refreshMonitoredConfigTask(
	clusterName string,
	uniqueHosts map[string]hostInfo, // host -> ssh-port, os, arch
	globalOptions spec.GlobalOptions,
	monitoredOptions spec.MonitoredOptions,
) []*task.StepDisplay {
	tasks := []*task.StepDisplay{}
	// monitoring agents
	for _, comp := range []string{spec.ComponentNodeExporter, spec.ComponentBlackboxExporter} {
		for host, info := range uniqueHosts {
			deployDir := clusterutil.Abs(globalOptions.User, monitoredOptions.DeployDir)
			// data dir would be empty for components which don't need it
			dataDir := monitoredOptions.DataDir
			// the default data_dir is relative to deploy_dir
			if dataDir != "" && !strings.HasPrefix(dataDir, "/") {
				dataDir = filepath.Join(deployDir, dataDir)
			}
			// log dir will always be with values, but might not used by the component
			logDir := clusterutil.Abs(globalOptions.User, monitoredOptions.LogDir)
			// Generate configs
			t := task.NewBuilder().
				UserSSH(host, info.ssh, globalOptions.User, gOpt.SSHTimeout).
				MonitoredConfig(
					clusterName,
					comp,
					host,
					globalOptions.ResourceControl,
					monitoredOptions,
					globalOptions.User,
					meta.DirPaths{
						Deploy: deployDir,
						Data:   []string{dataDir},
						Log:    logDir,
						Cache:  spec.ClusterPath(clusterName, spec.TempConfigPath),
					},
				).
				BuildAsStep(fmt.Sprintf("  - Refresh config %s -> %s", comp, host))
			tasks = append(tasks, t)
		}
	}
	return tasks
}

>>>>>>> 4ce9c651
func validRoles(roles []string) error {
	for _, r := range roles {
		match := false
		for _, has := range spec.AllComponentNames() {
			if r == has {
				match = true
				break
			}
		}

		if !match {
			return perrs.Errorf("not valid role: %s, should be one of: %v", r, spec.AllComponentNames())
		}
	}

	return nil
}<|MERGE_RESOLUTION|>--- conflicted
+++ resolved
@@ -14,15 +14,6 @@
 package command
 
 import (
-<<<<<<< HEAD
-=======
-	"errors"
-	"fmt"
-	"path/filepath"
-	"strings"
-
-	"github.com/joomcode/errorx"
->>>>>>> 4ce9c651
 	perrs "github.com/pingcap/errors"
 	"github.com/pingcap/tiup/pkg/cluster/spec"
 	"github.com/spf13/cobra"
@@ -45,41 +36,7 @@
 			clusterName := args[0]
 			teleCommand = append(teleCommand, scrubClusterName(clusterName))
 
-<<<<<<< HEAD
-			return deployer.Reload(clusterName, gOpt)
-=======
-			exist, err := tidbSpec.Exist(clusterName)
-			if err != nil {
-				return perrs.AddStack(err)
-			}
-
-			if !exist {
-				return perrs.Errorf("cannot start non-exists cluster %s", clusterName)
-			}
-
-			logger.EnableAuditLog()
-			metadata, err := spec.ClusterMetadata(clusterName)
-			if err != nil && !errors.Is(perrs.Cause(err), meta.ErrValidate) {
-				return err
-			}
-
-			t, err := buildReloadTask(clusterName, metadata, gOpt, skipRestart)
-			if err != nil {
-				return err
-			}
-
-			if err := t.Execute(task.NewContext()); err != nil {
-				if errorx.Cast(err) != nil {
-					// FIXME: Map possible task errors and give suggestions.
-					return err
-				}
-				return perrs.Trace(err)
-			}
-
-			log.Infof("Reloaded cluster `%s` successfully", clusterName)
-
-			return nil
->>>>>>> 4ce9c651
+			return deployer.Reload(clusterName, gOpt, skipRestart)
 		},
 	}
 
@@ -93,137 +50,6 @@
 	return cmd
 }
 
-<<<<<<< HEAD
-=======
-func buildReloadTask(
-	clusterName string,
-	metadata *spec.ClusterMeta,
-	options operator.Options,
-	skipRestart bool,
-) (task.Task, error) {
-
-	var refreshConfigTasks []*task.StepDisplay
-
-	topo := metadata.Topology
-	hasImported := false
-	uniqueHosts := make(map[string]hostInfo) // host -> ssh-port, os, arch
-
-	topo.IterInstance(func(inst spec.Instance) {
-		if _, found := uniqueHosts[inst.GetHost()]; !found {
-			uniqueHosts[inst.GetHost()] = hostInfo{
-				ssh:  inst.GetSSHPort(),
-				os:   inst.OS(),
-				arch: inst.Arch(),
-			}
-		}
-
-		deployDir := clusterutil.Abs(metadata.User, inst.DeployDir())
-		// data dir would be empty for components which don't need it
-		dataDirs := clusterutil.MultiDirAbs(metadata.User, inst.DataDir())
-		// log dir will always be with values, but might not used by the component
-		logDir := clusterutil.Abs(metadata.User, inst.LogDir())
-
-		// Download and copy the latest component to remote if the cluster is imported from Ansible
-		tb := task.NewBuilder().UserSSH(inst.GetHost(), inst.GetSSHPort(), metadata.User, gOpt.SSHTimeout)
-		if inst.IsImported() {
-			switch compName := inst.ComponentName(); compName {
-			case spec.ComponentGrafana, spec.ComponentPrometheus, spec.ComponentAlertManager:
-				version := spec.ComponentVersion(compName, metadata.Version)
-				tb.Download(compName, inst.OS(), inst.Arch(), version).
-					CopyComponent(
-						compName,
-						inst.OS(),
-						inst.Arch(),
-						version,
-						"", // use default srcPath
-						inst.GetHost(),
-						deployDir,
-					)
-			}
-			hasImported = true
-		}
-
-		// Refresh all configuration
-		t := tb.InitConfig(clusterName,
-			metadata.Version,
-			inst, metadata.User,
-			options.IgnoreConfigCheck,
-			meta.DirPaths{
-				Deploy: deployDir,
-				Data:   dataDirs,
-				Log:    logDir,
-				Cache:  spec.ClusterPath(clusterName, spec.TempConfigPath),
-			}).
-			BuildAsStep(fmt.Sprintf("  - Refresh config %s -> %s", inst.ComponentName(), inst.ID()))
-		refreshConfigTasks = append(refreshConfigTasks, t)
-	})
-
-	monitorConfigTasks := refreshMonitoredConfigTask(clusterName, uniqueHosts, topo.GlobalOptions, topo.MonitoredOptions)
-
-	// handle dir scheme changes
-	if hasImported {
-		if err := spec.HandleImportPathMigration(clusterName); err != nil {
-			return task.NewBuilder().Build(), err
-		}
-	}
-
-	tb := task.NewBuilder().
-		SSHKeySet(
-			spec.ClusterPath(clusterName, "ssh", "id_rsa"),
-			spec.ClusterPath(clusterName, "ssh", "id_rsa.pub")).
-		ClusterSSH(metadata.Topology, metadata.User, gOpt.SSHTimeout).
-		ParallelStep("+ Refresh instance configs", refreshConfigTasks...).
-		ParallelStep("+ Refresh monitor configs", monitorConfigTasks...)
-	if !skipRestart {
-		tb = tb.ClusterOperate(metadata.Topology, operator.UpgradeOperation, options)
-	}
-	return tb.Build(), nil
-}
-
-func refreshMonitoredConfigTask(
-	clusterName string,
-	uniqueHosts map[string]hostInfo, // host -> ssh-port, os, arch
-	globalOptions spec.GlobalOptions,
-	monitoredOptions spec.MonitoredOptions,
-) []*task.StepDisplay {
-	tasks := []*task.StepDisplay{}
-	// monitoring agents
-	for _, comp := range []string{spec.ComponentNodeExporter, spec.ComponentBlackboxExporter} {
-		for host, info := range uniqueHosts {
-			deployDir := clusterutil.Abs(globalOptions.User, monitoredOptions.DeployDir)
-			// data dir would be empty for components which don't need it
-			dataDir := monitoredOptions.DataDir
-			// the default data_dir is relative to deploy_dir
-			if dataDir != "" && !strings.HasPrefix(dataDir, "/") {
-				dataDir = filepath.Join(deployDir, dataDir)
-			}
-			// log dir will always be with values, but might not used by the component
-			logDir := clusterutil.Abs(globalOptions.User, monitoredOptions.LogDir)
-			// Generate configs
-			t := task.NewBuilder().
-				UserSSH(host, info.ssh, globalOptions.User, gOpt.SSHTimeout).
-				MonitoredConfig(
-					clusterName,
-					comp,
-					host,
-					globalOptions.ResourceControl,
-					monitoredOptions,
-					globalOptions.User,
-					meta.DirPaths{
-						Deploy: deployDir,
-						Data:   []string{dataDir},
-						Log:    logDir,
-						Cache:  spec.ClusterPath(clusterName, spec.TempConfigPath),
-					},
-				).
-				BuildAsStep(fmt.Sprintf("  - Refresh config %s -> %s", comp, host))
-			tasks = append(tasks, t)
-		}
-	}
-	return tasks
-}
-
->>>>>>> 4ce9c651
 func validRoles(roles []string) error {
 	for _, r := range roles {
 		match := false
