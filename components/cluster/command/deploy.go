// Copyright 2020 PingCAP, Inc.
//
// Licensed under the Apache License, Version 2.0 (the "License");
// you may not use this file except in compliance with the License.
// You may obtain a copy of the License at
//
//     http://www.apache.org/licenses/LICENSE-2.0
//
// Unless required by applicable law or agreed to in writing, software
// distributed under the License is distributed on an "AS IS" BASIS,
// See the License for the specific language governing permissions and
// limitations under the License.

package command

import (
	"context"
	"io/ioutil"
	"path"

	"github.com/pingcap/tiup/pkg/cliutil"
	"github.com/pingcap/tiup/pkg/cluster/deploy"
	operator "github.com/pingcap/tiup/pkg/cluster/operation"
	"github.com/pingcap/tiup/pkg/cluster/report"
	"github.com/pingcap/tiup/pkg/cluster/spec"
	"github.com/pingcap/tiup/pkg/cluster/task"
	"github.com/pingcap/tiup/pkg/errutil"
	telemetry2 "github.com/pingcap/tiup/pkg/telemetry"
	tiuputils "github.com/pingcap/tiup/pkg/utils"
	"github.com/spf13/cobra"
)

var (
	teleReport    *telemetry2.Report
	clusterReport *telemetry2.ClusterReport
	teleNodeInfos []*telemetry2.NodeInfo
	teleTopology  string
	teleCommand   []string
)

var (
	errNSDeploy            = errNS.NewSubNamespace("deploy")
	errDeployNameDuplicate = errNSDeploy.NewType("name_dup", errutil.ErrTraitPreCheck)
)

func newDeploy() *cobra.Command {
	opt := deploy.DeployOptions{
		IdentityFile: path.Join(tiuputils.UserHome(), ".ssh", "id_rsa"),
	}
	cmd := &cobra.Command{
		Use:          "deploy <cluster-name> <version> <topology.yaml>",
		Short:        "Deploy a cluster for production",
		Long:         "Deploy a cluster for production. SSH connection will be used to deploy files, as well as creating system users for running the service.",
		SilenceUsage: true,
		RunE: func(cmd *cobra.Command, args []string) error {
			shouldContinue, err := cliutil.CheckCommandArgsAndMayPrintHelp(cmd, args, 3)
			if err != nil {
				return err
			}
			if !shouldContinue {
				return nil
			}

			clusterName := args[0]
			version := args[1]
			teleCommand = append(teleCommand, scrubClusterName(clusterName))
			teleCommand = append(teleCommand, version)
<<<<<<< HEAD
=======
			return deploy(clusterName, version, args[2], opt)
		},
	}

	cmd.Flags().StringVarP(&opt.user, "user", "u", tiuputils.CurrentUser(), "The user name to login via SSH. The user must has root (or sudo) privilege.")
	cmd.Flags().StringVarP(&opt.identityFile, "identity_file", "i", opt.identityFile, "The path of the SSH identity file. If specified, public key authentication will be used.")
	cmd.Flags().BoolVarP(&opt.usePassword, "password", "p", false, "Use password of target hosts. If specified, password authentication will be used.")
	cmd.Flags().BoolVarP(&opt.ignoreConfigCheck, "ignore-config-check", "", opt.ignoreConfigCheck, "Ignore the config check result")

	return cmd
}

func confirmTopology(clusterName, version string, topo *spec.Specification, patchedRoles set.StringSet) error {
	log.Infof("Please confirm your topology:")

	cyan := color.New(color.FgCyan, color.Bold)
	fmt.Printf("TiDB Cluster: %s\n", cyan.Sprint(clusterName))
	fmt.Printf("TiDB Version: %s\n", cyan.Sprint(version))

	clusterTable := [][]string{
		// Header
		{"Type", "Host", "Ports", "OS/Arch", "Directories"},
	}

	topo.IterInstance(func(instance spec.Instance) {
		comp := instance.ComponentName()
		if patchedRoles.Exist(comp) {
			comp = comp + " (patched)"
		}
		clusterTable = append(clusterTable, []string{
			comp,
			instance.GetHost(),
			clusterutil.JoinInt(instance.UsedPorts(), "/"),
			cliutil.OsArch(instance.OS(), instance.Arch()),
			strings.Join(instance.UsedDirs(), ","),
		})
	})

	cliutil.PrintTable(clusterTable, true)

	log.Warnf("Attention:")
	log.Warnf("    1. If the topology is not what you expected, check your yaml file.")
	log.Warnf("    2. Please confirm there is no port/directory conflicts in same host.")
	if len(patchedRoles) != 0 {
		log.Errorf("    3. The component marked as `patched` has been replaced by previours patch command.")
	}

	if len(topo.TiSparkMasters) > 0 || len(topo.TiSparkWorkers) > 0 {
		log.Warnf("There are TiSpark nodes defined in the topology, please note that you'll need to manually install Java Runtime Environment (JRE) 8 on the host, other wise the TiSpark nodes will fail to start.")
		log.Warnf("You may read the OpenJDK doc for a reference: https://openjdk.java.net/install/")
	}

	return cliutil.PromptForConfirmOrAbortError("Do you want to continue? [y/N]: ")
}

func deploy(clusterName, clusterVersion, topoFile string, opt deployOptions) error {
	if err := clusterutil.ValidateClusterNameOrError(clusterName); err != nil {
		return err
	}

	exist, err := tidbSpec.Exist(clusterName)
	if err != nil {
		return errors.AddStack(err)
	}

	if exist {
		// FIXME: When change to use args, the suggestion text need to be updated.
		return errDeployNameDuplicate.
			New("Cluster name '%s' is duplicated", clusterName).
			WithProperty(cliutil.SuggestionFromFormat("Please specify another cluster name"))
	}

	var topo spec.Specification
	if err := clusterutil.ParseTopologyYaml(topoFile, &topo); err != nil {
		return err
	}

	if data, err := ioutil.ReadFile(topoFile); err == nil {
		teleTopology = string(data)
	}

	if err := prepare.CheckClusterPortConflict(tidbSpec, clusterName, &topo); err != nil {
		return err
	}
	if err := prepare.CheckClusterDirConflict(tidbSpec, clusterName, &topo); err != nil {
		return err
	}
>>>>>>> 4ce9c651

			topoFile := args[2]
			if data, err := ioutil.ReadFile(topoFile); err == nil {
				teleTopology = string(data)
			}

			return deployer.Deploy(
				clusterName,
				version,
				topoFile,
				opt,
				afterDeployForDeployCluster,
				skipConfirm,
				gOpt.OptTimeout,
				gOpt.SSHTimeout,
			)
		},
	}

	cmd.Flags().StringVar(&opt.User, "user", tiuputils.CurrentUser(), "The user name to login via SSH. The user must has root (or sudo) privilege.")
	cmd.Flags().StringVarP(&opt.IdentityFile, "identity_file", "i", opt.IdentityFile, "The path of the SSH identity file. If specified, public key authentication will be used.")
	cmd.Flags().BoolVarP(&opt.UsePassword, "password", "p", false, "Use password of target hosts. If specified, password authentication will be used.")
	cmd.Flags().BoolVarP(&opt.IgnoreConfigCheck, "ignore-config-check", "", opt.IgnoreConfigCheck, "Ignore the config check result")

	return cmd
}

func afterDeployForDeployCluster(builder *task.Builder, topo spec.Topology) {
	nodeInfoTask := task.NewBuilder().Func("Check status", func(ctx *task.Context) error {
		var err error
		teleNodeInfos, err = operator.GetNodeInfo(context.Background(), ctx, topo)
		_ = err
		// intend to never return error
		return nil
	}).BuildAsStep("Check status").SetHidden(true)
	if report.Enable() {
		builder.ParallelStep("+ Check status", nodeInfoTask)
	}
}<|MERGE_RESOLUTION|>--- conflicted
+++ resolved
@@ -65,96 +65,6 @@
 			version := args[1]
 			teleCommand = append(teleCommand, scrubClusterName(clusterName))
 			teleCommand = append(teleCommand, version)
-<<<<<<< HEAD
-=======
-			return deploy(clusterName, version, args[2], opt)
-		},
-	}
-
-	cmd.Flags().StringVarP(&opt.user, "user", "u", tiuputils.CurrentUser(), "The user name to login via SSH. The user must has root (or sudo) privilege.")
-	cmd.Flags().StringVarP(&opt.identityFile, "identity_file", "i", opt.identityFile, "The path of the SSH identity file. If specified, public key authentication will be used.")
-	cmd.Flags().BoolVarP(&opt.usePassword, "password", "p", false, "Use password of target hosts. If specified, password authentication will be used.")
-	cmd.Flags().BoolVarP(&opt.ignoreConfigCheck, "ignore-config-check", "", opt.ignoreConfigCheck, "Ignore the config check result")
-
-	return cmd
-}
-
-func confirmTopology(clusterName, version string, topo *spec.Specification, patchedRoles set.StringSet) error {
-	log.Infof("Please confirm your topology:")
-
-	cyan := color.New(color.FgCyan, color.Bold)
-	fmt.Printf("TiDB Cluster: %s\n", cyan.Sprint(clusterName))
-	fmt.Printf("TiDB Version: %s\n", cyan.Sprint(version))
-
-	clusterTable := [][]string{
-		// Header
-		{"Type", "Host", "Ports", "OS/Arch", "Directories"},
-	}
-
-	topo.IterInstance(func(instance spec.Instance) {
-		comp := instance.ComponentName()
-		if patchedRoles.Exist(comp) {
-			comp = comp + " (patched)"
-		}
-		clusterTable = append(clusterTable, []string{
-			comp,
-			instance.GetHost(),
-			clusterutil.JoinInt(instance.UsedPorts(), "/"),
-			cliutil.OsArch(instance.OS(), instance.Arch()),
-			strings.Join(instance.UsedDirs(), ","),
-		})
-	})
-
-	cliutil.PrintTable(clusterTable, true)
-
-	log.Warnf("Attention:")
-	log.Warnf("    1. If the topology is not what you expected, check your yaml file.")
-	log.Warnf("    2. Please confirm there is no port/directory conflicts in same host.")
-	if len(patchedRoles) != 0 {
-		log.Errorf("    3. The component marked as `patched` has been replaced by previours patch command.")
-	}
-
-	if len(topo.TiSparkMasters) > 0 || len(topo.TiSparkWorkers) > 0 {
-		log.Warnf("There are TiSpark nodes defined in the topology, please note that you'll need to manually install Java Runtime Environment (JRE) 8 on the host, other wise the TiSpark nodes will fail to start.")
-		log.Warnf("You may read the OpenJDK doc for a reference: https://openjdk.java.net/install/")
-	}
-
-	return cliutil.PromptForConfirmOrAbortError("Do you want to continue? [y/N]: ")
-}
-
-func deploy(clusterName, clusterVersion, topoFile string, opt deployOptions) error {
-	if err := clusterutil.ValidateClusterNameOrError(clusterName); err != nil {
-		return err
-	}
-
-	exist, err := tidbSpec.Exist(clusterName)
-	if err != nil {
-		return errors.AddStack(err)
-	}
-
-	if exist {
-		// FIXME: When change to use args, the suggestion text need to be updated.
-		return errDeployNameDuplicate.
-			New("Cluster name '%s' is duplicated", clusterName).
-			WithProperty(cliutil.SuggestionFromFormat("Please specify another cluster name"))
-	}
-
-	var topo spec.Specification
-	if err := clusterutil.ParseTopologyYaml(topoFile, &topo); err != nil {
-		return err
-	}
-
-	if data, err := ioutil.ReadFile(topoFile); err == nil {
-		teleTopology = string(data)
-	}
-
-	if err := prepare.CheckClusterPortConflict(tidbSpec, clusterName, &topo); err != nil {
-		return err
-	}
-	if err := prepare.CheckClusterDirConflict(tidbSpec, clusterName, &topo); err != nil {
-		return err
-	}
->>>>>>> 4ce9c651
 
 			topoFile := args[2]
 			if data, err := ioutil.ReadFile(topoFile); err == nil {
@@ -174,7 +84,7 @@
 		},
 	}
 
-	cmd.Flags().StringVar(&opt.User, "user", tiuputils.CurrentUser(), "The user name to login via SSH. The user must has root (or sudo) privilege.")
+	cmd.Flags().StringVarP(&opt.User, "user", "u", tiuputils.CurrentUser(), "The user name to login via SSH. The user must has root (or sudo) privilege.")
 	cmd.Flags().StringVarP(&opt.IdentityFile, "identity_file", "i", opt.IdentityFile, "The path of the SSH identity file. If specified, public key authentication will be used.")
 	cmd.Flags().BoolVarP(&opt.UsePassword, "password", "p", false, "Use password of target hosts. If specified, password authentication will be used.")
 	cmd.Flags().BoolVarP(&opt.IgnoreConfigCheck, "ignore-config-check", "", opt.IgnoreConfigCheck, "Ignore the config check result")
