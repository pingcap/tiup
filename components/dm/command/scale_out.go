// Copyright 2020 PingCAP, Inc.
//
// Licensed under the Apache License, Version 2.0 (the "License");
// you may not use this file except in compliance with the License.
// You may obtain a copy of the License at
//
//     http://www.apache.org/licenses/LICENSE-2.0
//
// Unless required by applicable law or agreed to in writing, software
// distributed under the License is distributed on an "AS IS" BASIS,
// See the License for the specific language governing permissions and
// limitations under the License.

package command

import (
	"path/filepath"

	"github.com/pingcap/tiup/pkg/cluster"
<<<<<<< HEAD
	"github.com/pingcap/tiup/pkg/cluster/executor"
=======
	"github.com/pingcap/tiup/pkg/utils"
>>>>>>> 3988f6f0
	tiuputils "github.com/pingcap/tiup/pkg/utils"
	"github.com/spf13/cobra"
)

func newScaleOutCmd() *cobra.Command {
	opt := cluster.ScaleOutOptions{
		IdentityFile: filepath.Join(tiuputils.UserHome(), ".ssh", "id_rsa"),
	}
	cmd := &cobra.Command{
		Use:          "scale-out <cluster-name> <topology.yaml>",
		Short:        "Scale out a DM cluster",
		SilenceUsage: true,
		RunE: func(cmd *cobra.Command, args []string) error {
			if len(args) != 2 {
				return cmd.Help()
			}
			if gOpt.ExecutorType == executor.ExecutorTypeNone {
				opt.IdentityFile = ""
			}

			// natvie ssh has it's own logic to find the default identity_file
			if gOpt.NativeSSH && !utils.IsFlagSetByUser(cmd.Flags(), "identity_file") {
				opt.IdentityFile = ""
			}

			clusterName := args[0]
			topoFile := args[1]

			return manager.ScaleOut(
				clusterName,
				topoFile,
				nil,
				nil,
				opt,
				skipConfirm,
				gOpt.OptTimeout,
				gOpt.SSHTimeout,
				gOpt.ExecutorType,
			)
		},
	}

	cmd.Flags().StringVarP(&opt.User, "user", "u", tiuputils.CurrentUser(), "The user name to login via SSH. The user must has root (or sudo) privilege.")
	cmd.Flags().StringVarP(&opt.IdentityFile, "identity_file", "i", opt.IdentityFile, "The path of the SSH identity file. If specified, public key authentication will be used.")
	cmd.Flags().BoolVarP(&opt.UsePassword, "password", "p", false, "Use password of target hosts. If specified, password authentication will be used.")

	return cmd
}<|MERGE_RESOLUTION|>--- conflicted
+++ resolved
@@ -17,11 +17,7 @@
 	"path/filepath"
 
 	"github.com/pingcap/tiup/pkg/cluster"
-<<<<<<< HEAD
 	"github.com/pingcap/tiup/pkg/cluster/executor"
-=======
-	"github.com/pingcap/tiup/pkg/utils"
->>>>>>> 3988f6f0
 	tiuputils "github.com/pingcap/tiup/pkg/utils"
 	"github.com/spf13/cobra"
 )
@@ -43,7 +39,7 @@
 			}
 
 			// natvie ssh has it's own logic to find the default identity_file
-			if gOpt.NativeSSH && !utils.IsFlagSetByUser(cmd.Flags(), "identity_file") {
+			if gOpt.NativeSSH && !tiuputils.IsFlagSetByUser(cmd.Flags(), "identity_file") {
 				opt.IdentityFile = ""
 			}
 
