--- conflicted
+++ resolved
@@ -28,11 +28,7 @@
 				return cmd.Help()
 			}
 
-<<<<<<< HEAD
-			return cm.Upgrade(args[0], args[1], nil, gOpt, skipConfirm, offlineMode)
-=======
-			return cm.Upgrade(args[0], args[1], gOpt, skipConfirm, offlineMode, ignoreVersionCheck)
->>>>>>> a07c4d7e
+			return cm.Upgrade(args[0], args[1], nil, gOpt, skipConfirm, offlineMode, ignoreVersionCheck)
 		},
 		ValidArgsFunction: func(cmd *cobra.Command, args []string, toComplete string) ([]string, cobra.ShellCompDirective) {
 			switch len(args) {
