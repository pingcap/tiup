--- conflicted
+++ resolved
@@ -134,12 +134,9 @@
 	if err != nil {
 		return false
 	}
-<<<<<<< HEAD
-=======
 	if s == nil {
 		return false
 	}
->>>>>>> 7dfba3fb
 	exist, _ := gops.PidExists(int32(s.Pid))
 	return exist
 }
