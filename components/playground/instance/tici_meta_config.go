--- conflicted
+++ resolved
@@ -19,30 +19,10 @@
 	for _, db := range inst.dbs {
 		tidbServers = append(tidbServers, db.DSN())
 	}
-<<<<<<< HEAD
 	config["tidb_server.tidb_servers"] = tidbServers
-	config["cert_path"] = ""
-
-	// reader pool config
-	config["reader_pool.ttl_seconds"] = 9
-	config["reader_pool.cleanup_interval_seconds"] = 1
-	config["reader_pool.scheduling_strategy"] = "round_robin"
-
-	// S3 config
-	// TODO: make it configurable
-	endpoint, ak, sk, bucket, prefix := GetDefaultTiCIMetaS3Config()
-	config["s3.endpoint"] = endpoint
-	config["s3.region"] = "us_east_1"
-	config["s3.access_key"] = ak
-	config["s3.secret_key"] = sk
-	config["s3.use_path_style"] = false
-	config["s3.bucket"] = bucket
-	config["s3.prefix"] = prefix
-=======
-	config["tidb_servers"] = tidbServers
 	return config
 }
->>>>>>> 62915fae
+
 
 // TiCIS3Config represents the S3 configuration for TiCI
 type TiCIS3Config struct {
