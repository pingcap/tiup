// Copyright 2020 PingCAP, Inc.
//
// Licensed under the Apache License, Version 2.0 (the "License");
// you may not use this file except in compliance with the License.
// You may obtain a copy of the License at
//
//     http://www.apache.org/licenses/LICENSE-2.0
//
// Unless required by applicable law or agreed to in writing, software
// distributed under the License is distributed on an "AS IS" BASIS,
// See the License for the specific language governing permissions and
// limitations under the License.

package instance

import (
	"context"
	"fmt"
	"path/filepath"
	"strings"

	"github.com/pingcap/tiup/pkg/tidbver"
	"github.com/pingcap/tiup/pkg/utils"
)

// TiCDC represent a ticdc instance.
type TiCDC struct {
	instance
<<<<<<< HEAD
	pds  []*PDInstance
	envs []string // Environment variables
	Process
=======
	pds []*PDInstance
>>>>>>> 7dfba3fb
}

var _ Instance = &TiCDC{}

// NewTiCDC create a TiCDC instance.
func NewTiCDC(shOpt SharedOptions, binPath string, dir, host, configPath string, id int, port int, pds []*PDInstance) *TiCDC {
	if port <= 0 {
		port = 8300
	}
	ticdc := &TiCDC{
		instance: instance{
			BinPath:    binPath,
			ID:         id,
			Dir:        dir,
			Host:       host,
			Port:       utils.MustGetFreePort(host, port, shOpt.PortOffset),
			ConfigPath: configPath,
			role:       "cdc",
		},
		pds: pds,
	}
	ticdc.StatusPort = ticdc.Port
	return ticdc
}

// Start implements Instance interface.
func (c *TiCDC) Start(ctx context.Context) error {
	endpoints := pdEndpoints(c.pds, true)

	args := []string{
		"server",
		fmt.Sprintf("--addr=%s", utils.JoinHostPort(c.Host, c.Port)),
		fmt.Sprintf("--advertise-addr=%s", utils.JoinHostPort(AdvertiseHost(c.Host), c.Port)),
		fmt.Sprintf("--pd=%s", strings.Join(endpoints, ",")),
		fmt.Sprintf("--log-file=%s", c.LogFile()),
	}
	clusterVersion := string(c.Version)
	if tidbver.TiCDCSupportConfigFile(clusterVersion) {
		if c.ConfigPath != "" {
			args = append(args, fmt.Sprintf("--config=%s", c.ConfigPath))
		}
		if tidbver.TiCDCSupportDataDir(clusterVersion) {
			args = append(args, fmt.Sprintf("--data-dir=%s", filepath.Join(c.Dir, "data")))
		} else {
			args = append(args, fmt.Sprintf("--sort-dir=%s/tmp/sorter", filepath.Join(c.Dir, "data")))
		}
	}

<<<<<<< HEAD
	c.Process = &process{cmd: PrepareCommand(ctx, c.BinPath, args, c.envs, c.Dir)}

	logIfErr(c.Process.SetOutputFile(c.LogFile()))
	return c.Process.Start()
}

// SetEnvs sets environment variables for the TiCDC instance
func (c *TiCDC) SetEnvs(envs []string) {
	c.envs = envs
}

// Component return component name.
func (c *TiCDC) Component() string {
	return "cdc"
=======
	return c.PrepareProcess(ctx, c.BinPath, args, nil, c.Dir)
>>>>>>> 7dfba3fb
}

// LogFile return the log file.
func (c *TiCDC) LogFile() string {
	return filepath.Join(c.Dir, "ticdc.log")
}

// Addr return the address of TiCDC
func (c *TiCDC) Addr() string {
	return utils.JoinHostPort(AdvertiseHost(c.Host), c.Port)
}<|MERGE_RESOLUTION|>--- conflicted
+++ resolved
@@ -26,13 +26,8 @@
 // TiCDC represent a ticdc instance.
 type TiCDC struct {
 	instance
-<<<<<<< HEAD
 	pds  []*PDInstance
 	envs []string // Environment variables
-	Process
-=======
-	pds []*PDInstance
->>>>>>> 7dfba3fb
 }
 
 var _ Instance = &TiCDC{}
@@ -81,24 +76,12 @@
 		}
 	}
 
-<<<<<<< HEAD
-	c.Process = &process{cmd: PrepareCommand(ctx, c.BinPath, args, c.envs, c.Dir)}
-
-	logIfErr(c.Process.SetOutputFile(c.LogFile()))
-	return c.Process.Start()
+	return c.PrepareProcess(ctx, c.BinPath, args, c.envs, c.Dir)
 }
 
 // SetEnvs sets environment variables for the TiCDC instance
 func (c *TiCDC) SetEnvs(envs []string) {
 	c.envs = envs
-}
-
-// Component return component name.
-func (c *TiCDC) Component() string {
-	return "cdc"
-=======
-	return c.PrepareProcess(ctx, c.BinPath, args, nil, c.Dir)
->>>>>>> 7dfba3fb
 }
 
 // LogFile return the log file.
