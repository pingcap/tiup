// Copyright 2023 PingCAP, Inc.
//
// Licensed under the Apache License, Version 2.0 (the "License");
// you may not use this file except in compliance with the License.
// You may obtain a copy of the License at
//
//     http://www.apache.org/licenses/LICENSE-2.0
//
// Unless required by applicable law or agreed to in writing, software
// distributed under the License is distributed on an "AS IS" BASIS,
// See the License for the specific language governing permissions and
// limitations under the License.

package instance

import "path/filepath"

func (inst *TiFlashInstance) getProxyConfig() map[string]any {
	config := make(map[string]any)
	config["rocksdb.max-open-files"] = 256
	config["raftdb.max-open-files"] = 256
	config["storage.reserve-space"] = 0
	config["storage.reserve-raft-space"] = 0

	if inst.Role() == TiFlashRoleDisaggWrite {
		if inst.shOpt.Mode == ModeCSE || inst.shOpt.Mode == ModeNextGen {
			config["storage.api-version"] = 2
			config["storage.enable-ttl"] = true
			config["dfs.prefix"] = "tikv"
			config["dfs.s3-endpoint"] = inst.shOpt.S3.Endpoint
			config["dfs.s3-key-id"] = inst.shOpt.S3.AccessKey
			config["dfs.s3-secret-key"] = inst.shOpt.S3.SecretKey
			config["dfs.s3-bucket"] = inst.shOpt.S3.Bucket
			config["dfs.s3-region"] = "local"
		}
		if inst.shOpt.Mode == ModeNextGen {
			config["storage.api_version"] = 2
			config["storage.enable-ttl"] = true
		}
	}
	if inst.Role() == TiFlashRoleDisaggCompute {
		if inst.shOpt.Mode == ModeNextGen {
			config["storage.api_version"] = 2
			config["storage.enable-ttl"] = true
		}
	}
	// If TiKVColumnar is enabled, TiFlash Proxy need to know how to access S3 as well.
	if inst.Role() == TiFlashRoleDisaggCompute && inst.shOpt.Mode == ModeCSE && inst.shOpt.EnableTiKVColumnar {
		config["dfs.prefix"] = "tikv"
		config["dfs.s3-endpoint"] = inst.shOpt.S3.Endpoint
		config["dfs.s3-key-id"] = inst.shOpt.S3.AccessKey
		config["dfs.s3-secret-key"] = inst.shOpt.S3.SecretKey
		config["dfs.s3-bucket"] = inst.shOpt.S3.Bucket
		config["dfs.s3-region"] = "local"
	}

	return config
}

func (inst *TiFlashInstance) getConfig() map[string]any {
	config := make(map[string]any)

	config["flash.proxy.config"] = filepath.Join(inst.Dir, "tiflash_proxy.toml")
	config["logger.level"] = "debug"

<<<<<<< HEAD
	switch inst.Role {
	case TiFlashRoleDisaggWrite:
		config["storage.s3.endpoint"] = inst.shOpt.S3.Endpoint
		config["storage.s3.bucket"] = inst.shOpt.S3.Bucket
=======
	if inst.Role() == TiFlashRoleDisaggWrite {
		config["storage.s3.endpoint"] = inst.shOpt.CSE.S3Endpoint
		config["storage.s3.bucket"] = inst.shOpt.CSE.Bucket
>>>>>>> 7dfba3fb
		config["storage.s3.root"] = "/tiflash-cse/"
		config["storage.s3.access_key_id"] = inst.shOpt.S3.AccessKey
		config["storage.s3.secret_access_key"] = inst.shOpt.S3.SecretKey
		config["storage.main.dir"] = []string{filepath.Join(inst.Dir, "main_data")}
		config["flash.disaggregated_mode"] = "tiflash_write"
		if inst.shOpt.Mode == ModeCSE {
			config["enable_safe_point_v2"] = true
			config["storage.api_version"] = 2
		}
<<<<<<< HEAD
	case TiFlashRoleDisaggCompute:
		config["storage.s3.endpoint"] = inst.shOpt.S3.Endpoint
		config["storage.s3.bucket"] = inst.shOpt.S3.Bucket
=======
		if inst.shOpt.Mode == ModeNextGen {
			config["storage.api_version"] = 2
		}
	} else if inst.Role() == TiFlashRoleDisaggCompute {
		config["storage.s3.endpoint"] = inst.shOpt.CSE.S3Endpoint
		config["storage.s3.bucket"] = inst.shOpt.CSE.Bucket
>>>>>>> 7dfba3fb
		config["storage.s3.root"] = "/tiflash-cse/"
		config["storage.s3.access_key_id"] = inst.shOpt.S3.AccessKey
		config["storage.s3.secret_access_key"] = inst.shOpt.S3.SecretKey
		config["storage.remote.cache.dir"] = filepath.Join(inst.Dir, "remote_cache")
		config["storage.remote.cache.capacity"] = uint64(50000000000) // 50GB
		config["storage.main.dir"] = []string{filepath.Join(inst.Dir, "main_data")}
		config["flash.disaggregated_mode"] = "tiflash_compute"
		if inst.shOpt.Mode == ModeCSE {
			config["enable_safe_point_v2"] = true
			if inst.shOpt.EnableTiKVColumnar {
				config["flash.use_columnar"] = true
			}
		}
		if inst.shOpt.Mode == ModeNextGen {
			config["storage.api_version"] = 2
		}
	}

	if inst.shOpt.HighPerf {
		config["logger.level"] = "info"
<<<<<<< HEAD
		switch inst.Role {
		case TiFlashRoleDisaggWrite:
			config["profiles.default.cpu_thread_count_scale"] = 5.0
		case TiFlashRoleDisaggCompute:
=======
		if inst.Role() == TiFlashRoleDisaggWrite {
			config["profiles.default.cpu_thread_count_scale"] = 5.0
		} else if inst.Role() == TiFlashRoleDisaggCompute {
>>>>>>> 7dfba3fb
			config["profiles.default.task_scheduler_thread_soft_limit"] = 0
			config["profiles.default.task_scheduler_thread_hard_limit"] = 0
		}
	}

	if inst.shOpt.Mode == "tidb-fts" {
		config["tici.s3.endpoint"] = inst.shOpt.S3.Endpoint
		config["tici.s3.access_key"] = inst.shOpt.S3.AccessKey
		config["tici.s3.secret_key"] = inst.shOpt.S3.SecretKey
		config["tici.s3.bucket"] = inst.shOpt.S3.Bucket
		config["tici.s3.prefix"] = inst.shOpt.S3.Prefix
	}

	return config
}<|MERGE_RESOLUTION|>--- conflicted
+++ resolved
@@ -27,10 +27,10 @@
 			config["storage.api-version"] = 2
 			config["storage.enable-ttl"] = true
 			config["dfs.prefix"] = "tikv"
-			config["dfs.s3-endpoint"] = inst.shOpt.S3.Endpoint
-			config["dfs.s3-key-id"] = inst.shOpt.S3.AccessKey
-			config["dfs.s3-secret-key"] = inst.shOpt.S3.SecretKey
-			config["dfs.s3-bucket"] = inst.shOpt.S3.Bucket
+			config["dfs.s3-endpoint"] = inst.shOpt.CSE.Endpoint
+			config["dfs.s3-key-id"] = inst.shOpt.CSE.AccessKey
+			config["dfs.s3-secret-key"] = inst.shOpt.CSE.SecretKey
+			config["dfs.s3-bucket"] = inst.shOpt.CSE.Bucket
 			config["dfs.s3-region"] = "local"
 		}
 		if inst.shOpt.Mode == ModeNextGen {
@@ -47,10 +47,10 @@
 	// If TiKVColumnar is enabled, TiFlash Proxy need to know how to access S3 as well.
 	if inst.Role() == TiFlashRoleDisaggCompute && inst.shOpt.Mode == ModeCSE && inst.shOpt.EnableTiKVColumnar {
 		config["dfs.prefix"] = "tikv"
-		config["dfs.s3-endpoint"] = inst.shOpt.S3.Endpoint
-		config["dfs.s3-key-id"] = inst.shOpt.S3.AccessKey
-		config["dfs.s3-secret-key"] = inst.shOpt.S3.SecretKey
-		config["dfs.s3-bucket"] = inst.shOpt.S3.Bucket
+		config["dfs.s3-endpoint"] = inst.shOpt.CSE.Endpoint
+		config["dfs.s3-key-id"] = inst.shOpt.CSE.AccessKey
+		config["dfs.s3-secret-key"] = inst.shOpt.CSE.SecretKey
+		config["dfs.s3-bucket"] = inst.shOpt.CSE.Bucket
 		config["dfs.s3-region"] = "local"
 	}
 
@@ -63,40 +63,27 @@
 	config["flash.proxy.config"] = filepath.Join(inst.Dir, "tiflash_proxy.toml")
 	config["logger.level"] = "debug"
 
-<<<<<<< HEAD
-	switch inst.Role {
-	case TiFlashRoleDisaggWrite:
-		config["storage.s3.endpoint"] = inst.shOpt.S3.Endpoint
-		config["storage.s3.bucket"] = inst.shOpt.S3.Bucket
-=======
 	if inst.Role() == TiFlashRoleDisaggWrite {
-		config["storage.s3.endpoint"] = inst.shOpt.CSE.S3Endpoint
+		config["storage.s3.endpoint"] = inst.shOpt.CSE.Endpoint
 		config["storage.s3.bucket"] = inst.shOpt.CSE.Bucket
->>>>>>> 7dfba3fb
 		config["storage.s3.root"] = "/tiflash-cse/"
-		config["storage.s3.access_key_id"] = inst.shOpt.S3.AccessKey
-		config["storage.s3.secret_access_key"] = inst.shOpt.S3.SecretKey
+		config["storage.s3.access_key_id"] = inst.shOpt.CSE.AccessKey
+		config["storage.s3.secret_access_key"] = inst.shOpt.CSE.SecretKey
 		config["storage.main.dir"] = []string{filepath.Join(inst.Dir, "main_data")}
 		config["flash.disaggregated_mode"] = "tiflash_write"
 		if inst.shOpt.Mode == ModeCSE {
 			config["enable_safe_point_v2"] = true
 			config["storage.api_version"] = 2
 		}
-<<<<<<< HEAD
-	case TiFlashRoleDisaggCompute:
-		config["storage.s3.endpoint"] = inst.shOpt.S3.Endpoint
-		config["storage.s3.bucket"] = inst.shOpt.S3.Bucket
-=======
 		if inst.shOpt.Mode == ModeNextGen {
 			config["storage.api_version"] = 2
 		}
 	} else if inst.Role() == TiFlashRoleDisaggCompute {
-		config["storage.s3.endpoint"] = inst.shOpt.CSE.S3Endpoint
+		config["storage.s3.endpoint"] = inst.shOpt.CSE.Endpoint
 		config["storage.s3.bucket"] = inst.shOpt.CSE.Bucket
->>>>>>> 7dfba3fb
 		config["storage.s3.root"] = "/tiflash-cse/"
-		config["storage.s3.access_key_id"] = inst.shOpt.S3.AccessKey
-		config["storage.s3.secret_access_key"] = inst.shOpt.S3.SecretKey
+		config["storage.s3.access_key_id"] = inst.shOpt.CSE.AccessKey
+		config["storage.s3.secret_access_key"] = inst.shOpt.CSE.SecretKey
 		config["storage.remote.cache.dir"] = filepath.Join(inst.Dir, "remote_cache")
 		config["storage.remote.cache.capacity"] = uint64(50000000000) // 50GB
 		config["storage.main.dir"] = []string{filepath.Join(inst.Dir, "main_data")}
@@ -114,27 +101,20 @@
 
 	if inst.shOpt.HighPerf {
 		config["logger.level"] = "info"
-<<<<<<< HEAD
-		switch inst.Role {
-		case TiFlashRoleDisaggWrite:
-			config["profiles.default.cpu_thread_count_scale"] = 5.0
-		case TiFlashRoleDisaggCompute:
-=======
 		if inst.Role() == TiFlashRoleDisaggWrite {
 			config["profiles.default.cpu_thread_count_scale"] = 5.0
 		} else if inst.Role() == TiFlashRoleDisaggCompute {
->>>>>>> 7dfba3fb
 			config["profiles.default.task_scheduler_thread_soft_limit"] = 0
 			config["profiles.default.task_scheduler_thread_hard_limit"] = 0
 		}
 	}
 
 	if inst.shOpt.Mode == "tidb-fts" {
-		config["tici.s3.endpoint"] = inst.shOpt.S3.Endpoint
-		config["tici.s3.access_key"] = inst.shOpt.S3.AccessKey
-		config["tici.s3.secret_key"] = inst.shOpt.S3.SecretKey
-		config["tici.s3.bucket"] = inst.shOpt.S3.Bucket
-		config["tici.s3.prefix"] = inst.shOpt.S3.Prefix
+		config["tici.s3.endpoint"] = inst.shOpt.CSE.Endpoint
+		config["tici.s3.access_key"] = inst.shOpt.CSE.AccessKey
+		config["tici.s3.secret_key"] = inst.shOpt.CSE.SecretKey
+		config["tici.s3.bucket"] = inst.shOpt.CSE.Bucket
+		config["tici.s3.prefix"] = inst.shOpt.CSE.Prefix
 	}
 
 	return config
