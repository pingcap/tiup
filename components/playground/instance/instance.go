--- conflicted
+++ resolved
@@ -209,12 +209,8 @@
 func pdEndpoints(pds []*PDInstance, isHTTP bool) []string {
 	var endpoints []string
 	for _, pd := range pds {
-<<<<<<< HEAD
-		if pd.Role() == PDRoleTSO || pd.Role() == PDRoleScheduling || pd.Role() == PDRoleRouter || pd.Role() == PDRoleRouter {
-=======
 		if pd.Role() == PDRoleTSO || pd.Role() == PDRoleScheduling ||
 			pd.Role() == PDRoleRouter || pd.Role() == PDRoleResourceManager {
->>>>>>> 9338c69b
 			continue
 		}
 		if isHTTP {
