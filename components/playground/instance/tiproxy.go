--- conflicted
+++ resolved
@@ -138,24 +138,11 @@
 	return c.PrepareProcess(ctx, c.BinPath, args, nil, c.Dir)
 }
 
-// Addr return addresses that can be connected by MySQL clients.
-func (c *TiProxyInstance) Addr() string {
-	return utils.JoinHostPort(AdvertiseHost(c.Host), c.Port)
-}
-
-<<<<<<< HEAD
 // DSN returns the Data Source Name for connecting to TiProxy.
-func (c *TiProxy) DSN() string {
+func (c *TiProxyInstance) DSN() string {
 	return fmt.Sprintf("mysql://root@%s", c.Addr())
 }
 
-// Component return component name.
-func (c *TiProxy) Component() string {
-	return "tiproxy"
-}
-
-=======
->>>>>>> 7dfba3fb
 // LogFile return the log file.
 func (c *TiProxyInstance) LogFile() string {
 	return filepath.Join(c.Dir, "tiproxy.log")
