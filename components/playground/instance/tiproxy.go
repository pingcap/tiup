--- conflicted
+++ resolved
@@ -64,13 +64,8 @@
 }
 
 // Start implements Instance interface.
-<<<<<<< HEAD
 func (c *TiProxy) Start(ctx context.Context) error {
-	endpoints := pdEndpoints(c.pds, true)
-=======
-func (c *TiProxy) Start(ctx context.Context, version utils.Version) error {
 	endpoints := pdEndpoints(c.pds, false)
->>>>>>> 9e11d0eb
 
 	configPath := filepath.Join(c.Dir, "config", "proxy.toml")
 	dir := filepath.Dir(configPath)
@@ -106,6 +101,10 @@
 		fmt.Sprintf("--config=%s", configPath),
 	}
 
+	if c.BinPath, err = tiupexec.PrepareBinary("tiproxy", version, c.BinPath); err != nil {
+		return err
+	}
+
 	c.Process = &process{cmd: PrepareCommand(ctx, c.BinPath, args, nil, c.Dir)}
 
 	logIfErr(c.Process.SetOutputFile(c.LogFile()))
