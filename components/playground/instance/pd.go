// Copyright 2020 PingCAP, Inc.
//
// Licensed under the Apache License, Version 2.0 (the "License");
// you may not use this file except in compliance with the License.
// You may obtain a copy of the License at
//
//     http://www.apache.org/licenses/LICENSE-2.0
//
// Unless required by applicable law or agreed to in writing, software
// distributed under the License is distributed on an "AS IS" BASIS,
// See the License for the specific language governing permissions and
// limitations under the License.

package instance

import (
	"context"
	"fmt"
	"path/filepath"
	"strings"

	"github.com/pingcap/errors"
	"github.com/pingcap/tiup/pkg/tidbver"
	"github.com/pingcap/tiup/pkg/utils"
)

// PDRole is the role of PD.
type PDRole = string

const (
	// PDRoleNormal is the default role of PD
	PDRoleNormal PDRole = "pd"
	// PDRoleAPI is the role of PD API
	PDRoleAPI PDRole = "api"
	// PDRoleTSO is the role of PD TSO
	PDRoleTSO PDRole = "tso"
	// PDRoleScheduling is the role of PD scheduling
	PDRoleScheduling PDRole = "scheduling"
	// PDRoleRouter is the role of PD router
	PDRoleRouter PDRole = "router"
<<<<<<< HEAD
=======
	// PDRoleResourceManager is the role of PD resource manager
	PDRoleResourceManager PDRole = "resource-manager"
>>>>>>> 9338c69b
)

// PDInstance represent a running pd-server
type PDInstance struct {
	instance
	shOpt             SharedOptions
	initEndpoints     []*PDInstance
	joinEndpoints     []*PDInstance
	pds               []*PDInstance
	kvIsSingleReplica bool
}

var _ Instance = &PDInstance{}

// NewPDInstance return a PDInstance
func NewPDInstance(role PDRole, shOpt SharedOptions, binPath, dir, host, configPath string, id int, pds []*PDInstance, port int, kvIsSingleReplica bool) *PDInstance {
	if port <= 0 {
		port = 2379
	}
	return &PDInstance{
		shOpt: shOpt,
		instance: instance{
			BinPath:    binPath,
			ID:         id,
			Dir:        dir,
			Host:       host,
			Port:       utils.MustGetFreePort(host, 2380, shOpt.PortOffset),
			StatusPort: utils.MustGetFreePort(host, port, shOpt.PortOffset),
			ConfigPath: configPath,
			role:       role,
		},
		pds:               pds,
		kvIsSingleReplica: kvIsSingleReplica,
	}
}

// Join set endpoints field of PDInstance
func (inst *PDInstance) Join(pds []*PDInstance) *PDInstance {
	inst.joinEndpoints = pds
	return inst
}

// InitCluster set the init cluster instance.
func (inst *PDInstance) InitCluster(pds []*PDInstance) *PDInstance {
	inst.initEndpoints = pds
	return inst
}

// Name return the name of pd.
func (inst *PDInstance) Name() string {
	switch inst.Role() {
	case PDRoleTSO:
		return fmt.Sprintf("tso-%d", inst.ID)
	case PDRoleScheduling:
		return fmt.Sprintf("scheduling-%d", inst.ID)
	case PDRoleRouter:
		return fmt.Sprintf("router-%d", inst.ID)
<<<<<<< HEAD
=======
	case PDRoleResourceManager:
		return fmt.Sprintf("resource_manager-%d", inst.ID)
>>>>>>> 9338c69b
	default:
		return fmt.Sprintf("pd-%d", inst.ID)
	}
}

// Start calls set inst.cmd and Start
func (inst *PDInstance) Start(ctx context.Context) error {
	var configFile string
	if inst.role == PDRoleNormal || inst.role == PDRoleAPI {
		configFile = "pd.toml"
	} else if inst.role == PDRoleResourceManager {
		configFile = "resource_manager.toml"
	} else {
		configFile = fmt.Sprintf("%s.toml", inst.role)
	}
	configPath := filepath.Join(inst.Dir, configFile)
	if err := prepareConfig(
		configPath,
		inst.ConfigPath,
		inst.getConfig(),
	); err != nil {
		return err
	}

	uid := inst.Name()
	var args []string
	switch inst.Role() {
	case PDRoleNormal, PDRoleAPI:
		if inst.Role() == PDRoleAPI {
			args = []string{"services", "api"}
		}
		args = append(args, []string{
			"--name=" + uid,
			fmt.Sprintf("--config=%s", configPath),
			fmt.Sprintf("--data-dir=%s", filepath.Join(inst.Dir, "data")),
			fmt.Sprintf("--peer-urls=http://%s", utils.JoinHostPort(inst.Host, inst.Port)),
			fmt.Sprintf("--advertise-peer-urls=http://%s", utils.JoinHostPort(AdvertiseHost(inst.Host), inst.Port)),
			fmt.Sprintf("--client-urls=http://%s", utils.JoinHostPort(inst.Host, inst.StatusPort)),
			fmt.Sprintf("--advertise-client-urls=http://%s", utils.JoinHostPort(AdvertiseHost(inst.Host), inst.StatusPort)),
			fmt.Sprintf("--log-file=%s", inst.LogFile()),
		}...)
		switch {
		case len(inst.initEndpoints) > 0:
			endpoints := make([]string, 0)
			for _, pd := range inst.initEndpoints {
				uid := fmt.Sprintf("pd-%d", pd.ID)
				endpoints = append(endpoints, fmt.Sprintf("%s=http://%s", uid, utils.JoinHostPort(AdvertiseHost(inst.Host), pd.Port)))
			}
			args = append(args, fmt.Sprintf("--initial-cluster=%s", strings.Join(endpoints, ",")))
		case len(inst.joinEndpoints) > 0:
			endpoints := make([]string, 0)
			for _, pd := range inst.joinEndpoints {
				endpoints = append(endpoints, fmt.Sprintf("http://%s", utils.JoinHostPort(AdvertiseHost(inst.Host), pd.Port)))
			}
			args = append(args, fmt.Sprintf("--join=%s", strings.Join(endpoints, ",")))
		default:
			return errors.Errorf("must set the init or join instances")
		}
	case PDRoleTSO:
		endpoints := pdEndpoints(inst.pds, true)
		args = []string{
			"services",
			"tso",
			fmt.Sprintf("--listen-addr=http://%s", utils.JoinHostPort(inst.Host, inst.StatusPort)),
			fmt.Sprintf("--advertise-listen-addr=http://%s", utils.JoinHostPort(AdvertiseHost(inst.Host), inst.StatusPort)),
			fmt.Sprintf("--backend-endpoints=%s", strings.Join(endpoints, ",")),
			fmt.Sprintf("--log-file=%s", inst.LogFile()),
			fmt.Sprintf("--config=%s", configPath),
		}
		if tidbver.PDSupportMicroservicesWithName(inst.Version.String()) {
			args = append(args, fmt.Sprintf("--name=%s", uid))
		}
	case PDRoleScheduling:
		endpoints := pdEndpoints(inst.pds, true)
		args = []string{
			"services",
			"scheduling",
			fmt.Sprintf("--listen-addr=http://%s", utils.JoinHostPort(inst.Host, inst.StatusPort)),
			fmt.Sprintf("--advertise-listen-addr=http://%s", utils.JoinHostPort(AdvertiseHost(inst.Host), inst.StatusPort)),
			fmt.Sprintf("--backend-endpoints=%s", strings.Join(endpoints, ",")),
			fmt.Sprintf("--log-file=%s", inst.LogFile()),
			fmt.Sprintf("--config=%s", configPath),
		}
		if tidbver.PDSupportMicroservicesWithName(inst.Version.String()) {
			args = append(args, fmt.Sprintf("--name=%s", uid))
		}
	case PDRoleRouter:
		endpoints := pdEndpoints(inst.pds, true)
		args = []string{
			"services",
			"router",
			fmt.Sprintf("--listen-addr=http://%s", utils.JoinHostPort(inst.Host, inst.StatusPort)),
			fmt.Sprintf("--advertise-listen-addr=http://%s", utils.JoinHostPort(AdvertiseHost(inst.Host), inst.StatusPort)),
			fmt.Sprintf("--backend-endpoints=%s", strings.Join(endpoints, ",")),
			fmt.Sprintf("--log-file=%s", inst.LogFile()),
			fmt.Sprintf("--config=%s", configPath),
		}
		if tidbver.PDSupportMicroservicesWithName(inst.Version.String()) {
			args = append(args, fmt.Sprintf("--name=%s", uid))
		}
<<<<<<< HEAD
=======
	case PDRoleResourceManager:
		endpoints := pdEndpoints(inst.pds, true)
		args = []string{
			"services",
			"resource-manager",
			fmt.Sprintf("--listen-addr=http://%s", utils.JoinHostPort(inst.Host, inst.StatusPort)),
			fmt.Sprintf("--advertise-listen-addr=http://%s", utils.JoinHostPort(AdvertiseHost(inst.Host), inst.StatusPort)),
			fmt.Sprintf("--backend-endpoints=%s", strings.Join(endpoints, ",")),
			fmt.Sprintf("--log-file=%s", inst.LogFile()),
			fmt.Sprintf("--config=%s", configPath),
		}
		if tidbver.PDSupportMicroservicesWithName(inst.Version.String()) {
			args = append(args, fmt.Sprintf("--name=%s", uid))
		}
>>>>>>> 9338c69b
	}

	return inst.PrepareProcess(ctx, inst.BinPath, args, nil, inst.Dir)
}

// Component return the component name.
func (inst *PDInstance) Component() string {
	return PDRoleNormal
}

// LogFile return the log file.
func (inst *PDInstance) LogFile() string {
	if inst.Role() == PDRoleNormal || inst.Role() == PDRoleAPI {
		return filepath.Join(inst.Dir, "pd.log")
	}
	return filepath.Join(inst.Dir, fmt.Sprintf("%s.log", inst.Role()))
}

// Addr return the listen address of PD
func (inst *PDInstance) Addr() string {
	return utils.JoinHostPort(AdvertiseHost(inst.Host), inst.StatusPort)
}<|MERGE_RESOLUTION|>--- conflicted
+++ resolved
@@ -38,11 +38,8 @@
 	PDRoleScheduling PDRole = "scheduling"
 	// PDRoleRouter is the role of PD router
 	PDRoleRouter PDRole = "router"
-<<<<<<< HEAD
-=======
 	// PDRoleResourceManager is the role of PD resource manager
 	PDRoleResourceManager PDRole = "resource-manager"
->>>>>>> 9338c69b
 )
 
 // PDInstance represent a running pd-server
@@ -100,11 +97,8 @@
 		return fmt.Sprintf("scheduling-%d", inst.ID)
 	case PDRoleRouter:
 		return fmt.Sprintf("router-%d", inst.ID)
-<<<<<<< HEAD
-=======
 	case PDRoleResourceManager:
 		return fmt.Sprintf("resource_manager-%d", inst.ID)
->>>>>>> 9338c69b
 	default:
 		return fmt.Sprintf("pd-%d", inst.ID)
 	}
@@ -205,8 +199,6 @@
 		if tidbver.PDSupportMicroservicesWithName(inst.Version.String()) {
 			args = append(args, fmt.Sprintf("--name=%s", uid))
 		}
-<<<<<<< HEAD
-=======
 	case PDRoleResourceManager:
 		endpoints := pdEndpoints(inst.pds, true)
 		args = []string{
@@ -221,7 +213,6 @@
 		if tidbver.PDSupportMicroservicesWithName(inst.Version.String()) {
 			args = append(args, fmt.Sprintf("--name=%s", uid))
 		}
->>>>>>> 9338c69b
 	}
 
 	return inst.PrepareProcess(ctx, inst.BinPath, args, nil, inst.Dir)
