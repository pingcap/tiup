// Copyright 2020 PingCAP, Inc.
//
// Licensed under the Apache License, Version 2.0 (the "License");
// you may not use this file except in compliance with the License.
// You may obtain a copy of the License at
//
//     http://www.apache.org/licenses/LICENSE-2.0
//
// Unless required by applicable law or agreed to in writing, software
// distributed under the License is distributed on an "AS IS" BASIS,
// See the License for the specific language governing permissions and
// limitations under the License.

package instance

import (
	"context"
	"fmt"
	"path/filepath"
	"strings"

	"github.com/pingcap/errors"
	tiupexec "github.com/pingcap/tiup/pkg/exec"
	"github.com/pingcap/tiup/pkg/utils"
)

// PDRole is the role of PD.
type PDRole string

const (
	// PDRoleNormal is the default role of PD
	PDRoleNormal PDRole = "pd"
	// PDRoleAPI is the role of PD API
	PDRoleAPI PDRole = "api"
	// PDRoleTSO is the role of PD TSO
	PDRoleTSO PDRole = "tso"
	// PDRoleScheduling is the role of PD scheduling
	PDRoleScheduling PDRole = "scheduling"
)

// PDInstance represent a running pd-server
type PDInstance struct {
	instance
	Role          PDRole
	initEndpoints []*PDInstance
	joinEndpoints []*PDInstance
	pds           []*PDInstance
	Process
	isCSEMode bool
}

// NewPDInstance return a PDInstance
func NewPDInstance(role PDRole, binPath, dir, host, configPath string, id int, pds []*PDInstance, port int, isCSEMode bool) *PDInstance {
	if port <= 0 {
		port = 2379
	}
	return &PDInstance{
		instance: instance{
			BinPath:    binPath,
			ID:         id,
			Dir:        dir,
			Host:       host,
			Port:       utils.MustGetFreePort(host, 2380),
			StatusPort: utils.MustGetFreePort(host, port),
			ConfigPath: configPath,
		},
		Role:      role,
		pds:       pds,
		isCSEMode: isCSEMode,
	}
}

// Join set endpoints field of PDInstance
func (inst *PDInstance) Join(pds []*PDInstance) *PDInstance {
	inst.joinEndpoints = pds
	return inst
}

// InitCluster set the init cluster instance.
func (inst *PDInstance) InitCluster(pds []*PDInstance) *PDInstance {
	inst.initEndpoints = pds
	return inst
}

// Name return the name of pd.
func (inst *PDInstance) Name() string {
	return fmt.Sprintf("pd-%d", inst.ID)
}

// Start calls set inst.cmd and Start
func (inst *PDInstance) Start(ctx context.Context, version utils.Version) error {
	configPath := filepath.Join(inst.Dir, "pd.toml")
	if err := prepareConfig(
		configPath,
		inst.ConfigPath,
		inst.getConfig(),
	); err != nil {
		return err
	}

	uid := inst.Name()
	var args []string
	switch inst.Role {
	case PDRoleNormal, PDRoleAPI:
		if inst.Role == PDRoleAPI {
			args = []string{"services", "api"}
		}
		args = append(args, []string{
			"--name=" + uid,
			fmt.Sprintf("--config=%s", configPath),
			fmt.Sprintf("--data-dir=%s", filepath.Join(inst.Dir, "data")),
			fmt.Sprintf("--peer-urls=http://%s", utils.JoinHostPort(inst.Host, inst.Port)),
			fmt.Sprintf("--advertise-peer-urls=http://%s", utils.JoinHostPort(AdvertiseHost(inst.Host), inst.Port)),
			fmt.Sprintf("--client-urls=http://%s", utils.JoinHostPort(inst.Host, inst.StatusPort)),
			fmt.Sprintf("--advertise-client-urls=http://%s", utils.JoinHostPort(AdvertiseHost(inst.Host), inst.StatusPort)),
			fmt.Sprintf("--log-file=%s", inst.LogFile()),
			fmt.Sprintf("--config=%s", configPath),
		}...)
		switch {
		case len(inst.initEndpoints) > 0:
			endpoints := make([]string, 0)
			for _, pd := range inst.initEndpoints {
				uid := fmt.Sprintf("pd-%d", pd.ID)
				endpoints = append(endpoints, fmt.Sprintf("%s=http://%s", uid, utils.JoinHostPort(AdvertiseHost(inst.Host), pd.Port)))
			}
			args = append(args, fmt.Sprintf("--initial-cluster=%s", strings.Join(endpoints, ",")))
		case len(inst.joinEndpoints) > 0:
			endpoints := make([]string, 0)
			for _, pd := range inst.joinEndpoints {
				endpoints = append(endpoints, fmt.Sprintf("http://%s", utils.JoinHostPort(AdvertiseHost(inst.Host), pd.Port)))
			}
			args = append(args, fmt.Sprintf("--join=%s", strings.Join(endpoints, ",")))
		default:
			return errors.Errorf("must set the init or join instances")
		}
	case PDRoleTSO:
		endpoints := pdEndpoints(inst.pds, true)
		args = []string{
			"services",
			"tso",
			fmt.Sprintf("--listen-addr=http://%s", utils.JoinHostPort(inst.Host, inst.StatusPort)),
			fmt.Sprintf("--advertise-listen-addr=http://%s", utils.JoinHostPort(AdvertiseHost(inst.Host), inst.StatusPort)),
			fmt.Sprintf("--backend-endpoints=%s", strings.Join(endpoints, ",")),
			fmt.Sprintf("--log-file=%s", inst.LogFile()),
			fmt.Sprintf("--config=%s", configPath),
		}
	case PDRoleScheduling:
		endpoints := pdEndpoints(inst.pds, true)
		args = []string{
			"services",
			"scheduling",
			fmt.Sprintf("--listen-addr=http://%s", utils.JoinHostPort(inst.Host, inst.StatusPort)),
			fmt.Sprintf("--advertise-listen-addr=http://%s", utils.JoinHostPort(AdvertiseHost(inst.Host), inst.StatusPort)),
			fmt.Sprintf("--backend-endpoints=%s", strings.Join(endpoints, ",")),
			fmt.Sprintf("--log-file=%s", inst.LogFile()),
			fmt.Sprintf("--config=%s", configPath),
		}
<<<<<<< HEAD
	case PDRoleResourceManager:
		endpoints := pdEndpoints(inst.pds, true)
		args = []string{
			"services",
			"resource-manager",
			fmt.Sprintf("--listen-addr=http://%s", utils.JoinHostPort(inst.Host, inst.StatusPort)),
			fmt.Sprintf("--advertise-listen-addr=http://%s", utils.JoinHostPort(AdvertiseHost(inst.Host), inst.StatusPort)),
			fmt.Sprintf("--backend-endpoints=%s", strings.Join(endpoints, ",")),
			fmt.Sprintf("--log-file=%s", inst.LogFile()),
			fmt.Sprintf("--config=%s", configPath),
		}
=======
>>>>>>> aa448adf
	}

	var err error
	if inst.BinPath, err = tiupexec.PrepareBinary("pd", version, inst.BinPath); err != nil {
		return err
	}
	inst.Process = &process{cmd: PrepareCommand(ctx, inst.BinPath, args, nil, inst.Dir)}

	logIfErr(inst.Process.SetOutputFile(inst.LogFile()))
	return inst.Process.Start()
}

// Component return the component name.
func (inst *PDInstance) Component() string {
	if inst.Role == PDRoleNormal || inst.Role == PDRoleAPI {
		return "pd"
	}
	return string(inst.Role)
}

// LogFile return the log file.
func (inst *PDInstance) LogFile() string {
	if inst.Role == PDRoleNormal || inst.Role == PDRoleAPI {
		return filepath.Join(inst.Dir, "pd.log")
	}
	return filepath.Join(inst.Dir, fmt.Sprintf("%s.log", string(inst.Role)))
}

// Addr return the listen address of PD
func (inst *PDInstance) Addr() string {
	return utils.JoinHostPort(AdvertiseHost(inst.Host), inst.StatusPort)
}<|MERGE_RESOLUTION|>--- conflicted
+++ resolved
@@ -155,20 +155,6 @@
 			fmt.Sprintf("--log-file=%s", inst.LogFile()),
 			fmt.Sprintf("--config=%s", configPath),
 		}
-<<<<<<< HEAD
-	case PDRoleResourceManager:
-		endpoints := pdEndpoints(inst.pds, true)
-		args = []string{
-			"services",
-			"resource-manager",
-			fmt.Sprintf("--listen-addr=http://%s", utils.JoinHostPort(inst.Host, inst.StatusPort)),
-			fmt.Sprintf("--advertise-listen-addr=http://%s", utils.JoinHostPort(AdvertiseHost(inst.Host), inst.StatusPort)),
-			fmt.Sprintf("--backend-endpoints=%s", strings.Join(endpoints, ",")),
-			fmt.Sprintf("--log-file=%s", inst.LogFile()),
-			fmt.Sprintf("--config=%s", configPath),
-		}
-=======
->>>>>>> aa448adf
 	}
 
 	var err error
