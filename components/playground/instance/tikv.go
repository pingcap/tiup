--- conflicted
+++ resolved
@@ -20,11 +20,7 @@
 	"strings"
 	"time"
 
-<<<<<<< HEAD
-=======
 	"github.com/pingcap/tiup/pkg/cluster/api"
-	tiupexec "github.com/pingcap/tiup/pkg/exec"
->>>>>>> 636d9e07
 	"github.com/pingcap/tiup/pkg/utils"
 )
 
@@ -68,7 +64,7 @@
 }
 
 // Start calls set inst.cmd and Start
-func (inst *TiKVInstance) Start(ctx context.Context) error {
+func (inst *TiKVInstance) Start(ctx context.Context, _ utils.Version) error {
 	configPath := filepath.Join(inst.Dir, "tikv.toml")
 	if err := prepareConfig(
 		configPath,
