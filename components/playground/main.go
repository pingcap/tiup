--- conflicted
+++ resolved
@@ -38,15 +38,18 @@
 )
 
 type bootOptions struct {
-	version      string
-	pdConfigPath string
-	dbConfigPath string
-	kvConfigPath string
-	pdNum        int
-	tidbNum      int
-	tikvNum      int
-	host         string
-	monitor      bool
+	version        string
+	pdConfigPath   string
+	tidbConfigPath string
+	tikvConfigPath string
+	pdBinPath      string
+	tidbBinPath    string
+	tikvBinPath    string
+	pdNum          int
+	tidbNum        int
+	tikvNum        int
+	host           string
+	monitor        bool
 }
 
 func installIfMissing(profile *localdata.Profile, component, version string) error {
@@ -85,15 +88,12 @@
 	pdNum := 1
 	host := "127.0.0.1"
 	monitor := false
-<<<<<<< HEAD
-	dbConfigPath := ""
-	kvConfigPath := ""
+	tidbConfigPath := ""
+	tikvConfigPath := ""
 	pdConfigPath := ""
-=======
 	tidbBinPath := ""
 	tikvBinPath := ""
 	pdBinPath := ""
->>>>>>> 424babc4
 
 	rootCmd := &cobra.Command{
 		Use: "tiup playground [version]",
@@ -104,33 +104,29 @@
   $ tiup playground nightly                         # Start a TiDB nightly version local cluster
   $ tiup playground v3.0.10 --db 3 --pd 3 --kv 3    # Start a local cluster with 10 nodes
   $ tiup playground nightly --monitor               # Start a local cluster with monitor system
-<<<<<<< HEAD
-  $ tiup playground --pd.config ~/config/pd.toml    # Start a local cluster with specified configuration file`,
-=======
+  $ tiup playground --pd.config ~/config/pd.toml    # Start a local cluster with specified configuration file,
   $ tiup playground --db.binpath /xx/tidb-server    # Start a local cluster with component binary path`,
->>>>>>> 424babc4
 		SilenceUsage: true,
 		RunE: func(cmd *cobra.Command, args []string) error {
 			version := ""
 			if len(args) > 0 {
 				version = args[0]
 			}
-<<<<<<< HEAD
 			options := &bootOptions{
-				version:      version,
-				pdConfigPath: pdConfigPath,
-				dbConfigPath: dbConfigPath,
-				kvConfigPath: kvConfigPath,
-				pdNum:        pdNum,
-				tidbNum:      tidbNum,
-				tikvNum:      tikvNum,
-				host:         host,
-				monitor:      monitor,
+				version:        version,
+				pdConfigPath:   pdConfigPath,
+				tidbConfigPath: tidbConfigPath,
+				tikvConfigPath: tikvConfigPath,
+				pdBinPath:      pdBinPath,
+				tidbBinPath:    tidbBinPath,
+				tikvBinPath:    tikvBinPath,
+				pdNum:          pdNum,
+				tidbNum:        tidbNum,
+				tikvNum:        tikvNum,
+				host:           host,
+				monitor:        monitor,
 			}
 			return bootCluster(options)
-=======
-			return bootCluster(version, pdNum, tidbNum, tikvNum, host, monitor, tidbBinPath, tikvBinPath, pdBinPath)
->>>>>>> 424babc4
 		},
 	}
 
@@ -139,15 +135,12 @@
 	rootCmd.Flags().IntVarP(&pdNum, "pd", "", 1, "PD instance number")
 	rootCmd.Flags().StringVarP(&host, "host", "", host, "Playground cluster host")
 	rootCmd.Flags().BoolVar(&monitor, "monitor", false, "Start prometheus component")
-<<<<<<< HEAD
-	rootCmd.Flags().StringVarP(&dbConfigPath, "db.config", "", "", "TiDB instance configuration file")
-	rootCmd.Flags().StringVarP(&kvConfigPath, "kv.config", "", "", "TiKV instance configuration file")
+	rootCmd.Flags().StringVarP(&tidbConfigPath, "db.config", "", "", "TiDB instance configuration file")
+	rootCmd.Flags().StringVarP(&tikvConfigPath, "kv.config", "", "", "TiKV instance configuration file")
 	rootCmd.Flags().StringVarP(&pdConfigPath, "pd.config", "", "", "PD instance configuration file")
-=======
 	rootCmd.Flags().StringVarP(&tidbBinPath, "db.binpath", "", tidbBinPath, "TiDB instance binary path")
 	rootCmd.Flags().StringVarP(&tikvBinPath, "kv.binpath", "", tikvBinPath, "TiKV instance binary path")
 	rootCmd.Flags().StringVarP(&pdBinPath, "pd.binpath", "", pdBinPath, "PD instance binary path")
->>>>>>> 424babc4
 
 	return rootCmd.Execute()
 }
@@ -197,10 +190,6 @@
 	return false
 }
 
-<<<<<<< HEAD
-func bootCluster(options *bootOptions) error {
-	if options.pdNum < 1 || options.tidbNum < 1 || options.tikvNum < 1 {
-=======
 func getAbsolutePath(binPath string) string {
 	if !strings.HasPrefix(binPath, "/") && !strings.HasPrefix(binPath, "~") {
 		binPath = filepath.Join(os.Getenv(localdata.EnvNameWorkDir), binPath)
@@ -208,22 +197,21 @@
 	return binPath
 }
 
-func bootCluster(version string, pdNum, tidbNum, tikvNum int, host string, monitor bool, tidbBinPath, tikvBinPath, pdBinPath string) error {
-	if pdNum < 1 || tidbNum < 1 || tikvNum < 1 {
->>>>>>> 424babc4
+func bootCluster(options *bootOptions) error {
+	if options.pdNum < 1 || options.tidbNum < 1 || options.tikvNum < 1 {
 		return fmt.Errorf("all components count must be great than 0 (tidb=%v, tikv=%v, pd=%v)",
 			options.tidbNum, options.tikvNum, options.pdNum)
 	}
 
 	var pathMap = make(map[string]string)
-	if tidbBinPath != "" {
-		pathMap["tidb"] = getAbsolutePath(tidbBinPath)
-	}
-	if tikvBinPath != "" {
-		pathMap["tikv"] = getAbsolutePath(tikvBinPath)
-	}
-	if pdBinPath != "" {
-		pathMap["pd"] = getAbsolutePath(pdBinPath)
+	if options.tidbBinPath != "" {
+		pathMap["tidb"] = getAbsolutePath(options.tidbBinPath)
+	}
+	if options.tikvBinPath != "" {
+		pathMap["tikv"] = getAbsolutePath(options.tikvBinPath)
+	}
+	if options.pdBinPath != "" {
+		pathMap["pd"] = getAbsolutePath(options.pdBinPath)
 	}
 
 	// Initialize the profile
@@ -233,14 +221,10 @@
 	}
 	profile := localdata.NewProfile(profileRoot)
 	for _, comp := range []string{"pd", "tikv", "tidb"} {
-<<<<<<< HEAD
-		if err := installIfMissing(profile, comp, options.version); err != nil {
-=======
 		if pathMap[comp] != "" {
 			continue
 		}
-		if err := installIfMissing(profile, comp, version); err != nil {
->>>>>>> 424babc4
+		if err := installIfMissing(profile, comp, options.version); err != nil {
 			return err
 		}
 	}
@@ -249,18 +233,11 @@
 		return fmt.Errorf("cannot read environment variable %s", localdata.EnvNameInstanceDataDir)
 	}
 
-<<<<<<< HEAD
 	all := make([]instance.Instance, 0, options.pdNum+options.tikvNum+options.tidbNum)
+	allRole := make([]string, 0, options.pdNum+options.tikvNum+options.tidbNum)
 	pds := make([]*instance.PDInstance, 0, options.pdNum)
 	kvs := make([]*instance.TiKVInstance, 0, options.tikvNum)
 	dbs := make([]*instance.TiDBInstance, 0, options.tidbNum)
-=======
-	all := make([]instance.Instance, 0, pdNum+tikvNum+tidbNum)
-	allRole := make([]string, 0, pdNum+tikvNum+tidbNum)
-	pds := make([]*instance.PDInstance, 0, pdNum)
-	kvs := make([]*instance.TiKVInstance, 0, tikvNum)
-	dbs := make([]*instance.TiDBInstance, 0, tidbNum)
->>>>>>> 424babc4
 
 	ctx, cancel := context.WithCancel(context.Background())
 	defer cancel()
@@ -278,7 +255,7 @@
 
 	for i := 0; i < options.tikvNum; i++ {
 		dir := filepath.Join(dataDir, fmt.Sprintf("tikv-%d", i))
-		inst := instance.NewTiKVInstance(dir, options.host, options.kvConfigPath, i, pds)
+		inst := instance.NewTiKVInstance(dir, options.host, options.tikvConfigPath, i, pds)
 		kvs = append(kvs, inst)
 		all = append(all, inst)
 		allRole = append(allRole, "tikv")
@@ -286,7 +263,7 @@
 
 	for i := 0; i < options.tidbNum; i++ {
 		dir := filepath.Join(dataDir, fmt.Sprintf("tidb-%d", i))
-		inst := instance.NewTiDBInstance(dir, options.host, options.dbConfigPath, i, pds)
+		inst := instance.NewTiDBInstance(dir, options.host, options.tidbConfigPath, i, pds)
 		dbs = append(dbs, inst)
 		all = append(all, inst)
 		allRole = append(allRole, "tidb")
@@ -338,13 +315,8 @@
 		}()
 	}
 
-<<<<<<< HEAD
-	for _, inst := range all {
-		if err := inst.Start(ctx, repository.Version(options.version)); err != nil {
-=======
 	for i, inst := range all {
-		if err := inst.Start(ctx, repository.Version(version), pathMap[allRole[i]]); err != nil {
->>>>>>> 424babc4
+		if err := inst.Start(ctx, repository.Version(options.version), pathMap[allRole[i]]); err != nil {
 			return err
 		}
 	}
