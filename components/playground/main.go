--- conflicted
+++ resolved
@@ -357,7 +357,6 @@
 
 	if monitorAddr != "" && len(pds) != 0 {
 		client, err := newEtcdClient(pds[0].Addr())
-<<<<<<< HEAD
 		if err == nil && client != nil {
 			promInfo := struct {
 				IP         string `json:"ip"`
@@ -375,12 +374,6 @@
 					fmt.Println("Set the PD metrics storage failed")
 				}
 				fmt.Printf(color.GreenString("To view the monitor: http://%s\n", monitorAddr))
-=======
-		if err == nil {
-			_, err = client.Put(context.TODO(), "/topology/prometheus", monitorAddr)
-			if err != nil {
-				fmt.Println("Set the PD metrics storage failed")
->>>>>>> a716ae8e
 			}
 		}
 	}
