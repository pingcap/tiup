--- conflicted
+++ resolved
@@ -2,10 +2,7 @@
 
 WORKDIR /tiup-cluster
 COPY . /tiup-cluster/
-<<<<<<< HEAD
-=======
 COPY my.cnf /root/.my.cnf
->>>>>>> 7dfba3fb
 
 # tiup-cluster dependencies
  RUN apt-get -y -q update && \
