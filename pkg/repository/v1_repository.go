// Copyright 2020 PingCAP, Inc.
//
// Licensed under the Apache License, Version 2.0 (the "License");
// you may not use this file except in compliance with the License.
// You may obtain a copy of the License at
//
//     http://www.apache.org/licenses/LICENSE-2.0
//
// Unless required by applicable law or agreed to in writing, software
// distributed under the License is distributed on an "AS IS" BASIS,
// See the License for the specific language governing permissions and
// limitations under the License.

package repository

import (
	"bytes"
	"fmt"
	"io"
	"path/filepath"
	"runtime"
	"sort"
	"strconv"
	"strings"

	"github.com/pingcap-incubator/tiup/pkg/repository/v1manifest"
	"github.com/pingcap-incubator/tiup/pkg/utils"
	"github.com/pingcap/errors"
)

// V1Repository represents a remote repository viewed with the v1 manifest design.
type V1Repository struct {
	Options
	mirror Mirror
	local  v1manifest.LocalManifests
}

// ComponentSpec describes a component a user would like to have or use.
type ComponentSpec struct {
	// ID is the id of the component
	ID string
	// Version describes the versions which are desirable; "" = use the most recent, compatible version.
	Version string
	// Force is true means overwrite any existing installation.
	Force bool
}

// NewV1Repo creates a new v1 repository from the given mirror
// local must exists a trusted root.
func NewV1Repo(mirror Mirror, opts Options, local v1manifest.LocalManifests) *V1Repository {
	if opts.GOOS == "" {
		opts.GOOS = runtime.GOOS
	}
	if opts.GOARCH == "" {
		opts.GOARCH = runtime.GOARCH
	}

	repo := &V1Repository{
		Options: opts,
		mirror:  mirror,
		local:   local,
	}

	return repo
}

const maxTimeStampSize uint = 1024
const maxRootSize uint = 1024 * 1024

// UpdateComponents updates the components described by specs.
func (r *V1Repository) UpdateComponents(specs []ComponentSpec) error {
	_, err := r.ensureManifests()
	if err != nil {
		return err
	}
	var errs []string
	for _, spec := range specs {
		manifest, err := r.updateComponentManifest(spec.ID)
		if err != nil {
			errs = append(errs, err.Error())
			continue
		}

		platform := utils.PlatformString()
		versions, ok := manifest.Platforms[platform]
		if !ok {
			errs = append(errs, fmt.Sprintf("platform %s not supported by component %s", platform, spec.ID))
			continue
		}

		version, versionItem, err := r.selectVersion(spec.ID, versions, spec.Version)
		if err != nil {
			errs = append(errs, err.Error())
			continue
		}

		if !spec.Force {
			installed, err := r.local.ComponentInstalled(spec.ID, version)
			if err != nil {
				return err
			}
			if installed {
				errs = append(errs, fmt.Sprintf("component %s version %s is already installed", spec.ID, version))
				continue
			}
		}

		reader, err := r.downloadComponent(versionItem)
		if err != nil {
			errs = append(errs, err.Error())
			continue
		}

		err = r.local.InstallComponent(reader, spec.ID, version)
		if err != nil {
			errs = append(errs, err.Error())
			continue
		}
	}

	if len(errs) > 0 {
		return errors.New(strings.Join(errs, "\n"))
	}

	return nil
}

// ensureManifests ensures that the snapshot, root, and index manifests are up to date and saved in r.local.
// Returns true if the timestamp has changed,
func (r *V1Repository) ensureManifests() (bool, error) {
	// Update snapshot.
	snapshot, err := r.updateLocalSnapshot()
	if err != nil {
		return false, err
	}
	if snapshot == nil {
		return false, nil
	}

	// Update root.
	err = r.updateLocalRoot()
	if err != nil {
		return false, err
	}

	// Check that the version of root we have is the same as declared in the snapshot.
	root, err := r.loadRoot()
	if err != nil {
		return false, err
	}
	snapRootVersion := snapshot.Meta[v1manifest.ManifestURLRoot].Version
	if root.Version != snapRootVersion {
		return false, fmt.Errorf("root version mismatch. Expected: %v, found: %v", snapRootVersion, root.Version)
	}

	// Update index (if needed).
	var index v1manifest.Index
	exists, err := r.local.LoadManifest(&index)
	if err != nil {
		return false, err
	}
	snapIndexVersion := snapshot.Meta[v1manifest.ManifestURLIndex].Version
	if exists && index.Version == snapIndexVersion {
		return true, nil
	}

	return true, r.updateLocalIndex()
}

func (r *V1Repository) selectVersion(id string, versions map[string]v1manifest.VersionItem, target string) (string, *v1manifest.VersionItem, error) {
	// TODO we should check what version the user has currently installed and only update to the same semver major version unless they force upgrade.

	if target == "" {
		versionSlice := make([]string, 0, len(versions))
		for v := range versions {
			versionSlice = append(versionSlice, v)
		}
		sort.Strings(versionSlice)
		// TODO I think it is not actually correct semver order because versions can have a text suffix.
		version := versionSlice[len(versionSlice)-1]
		item := versions[version]
		return version, &item, nil
	}

	item, ok := versions[target]
	if !ok {
		// TODO we should return a semver-compatible version if one exists.
		return "", nil, fmt.Errorf("version %s not supported by component %s", target, id)
	}
	return target, &item, nil
}

// Postcondition: if returned error is nil, then the local snapshot and timestamp are up to date.
// Returns nil if the timestamp has not changed, or the new snapshot if it has.
func (r *V1Repository) updateLocalSnapshot() (*v1manifest.Snapshot, error) {
	hash, err := r.checkTimestamp()
	if v1manifest.IsSignatureError(errors.Cause(err)) {
		// The signature is wrong, update our signatures from the root manifest and try again.
		err = r.updateLocalRoot()
		if err != nil {
			return nil, err
		}
		hash, err = r.checkTimestamp()
		if err != nil {
			return nil, err
		}
	} else if err != nil {
		return nil, err
	}
	if hash == nil {
		// Nothing has changed in the repo, return success.
		return nil, nil
	}

	var snapshot v1manifest.Snapshot
	manifest, err := r.fetchManifestWithHash(v1manifest.ManifestURLSnapshot, &snapshot, hash)
	if err != nil {
		return nil, err
	}

	return &snapshot, r.local.SaveManifest(manifest, v1manifest.ManifestFilenameSnapshot)
}

func fnameWithVersion(fname string, version uint) string {
	base := filepath.Base(fname)
	dir := filepath.Dir(fname)

	versionBase := strconv.Itoa(int(version)) + "." + base
	return filepath.Join(dir, versionBase)
}

func (r *V1Repository) updateLocalRoot() error {
	oldRoot, err := r.loadRoot()
	if err != nil {
		return errors.AddStack(err)
	}
	startVersion := oldRoot.Version

	var newManifest *v1manifest.Manifest
	var newRoot v1manifest.Root
	for {
		url := fnameWithVersion(v1manifest.ManifestURLRoot, oldRoot.Version+1)
		nextManifest, err := r.fetchManifestWithRoot(url, &newRoot, maxRootSize, oldRoot)
		if err != nil {
			// Break if we have read the newest version.
			if errors.Cause(err) == ErrNotFound {
				break
			}
			return errors.AddStack(err)
		}
		newManifest = nextManifest

		if newRoot.Version != oldRoot.Version+1 {
			return errors.Errorf("root version is %d, but should be: %d", newRoot.Version, oldRoot.Version+1)
		}

		if err = v1manifest.ExpiresAfter(&newRoot, oldRoot); err != nil {
			return err
		}

		// This is a valid new version.
		err = r.local.SaveManifest(newManifest, v1manifest.RootManifestFilename(newRoot.Version))
		if err != nil {
			return errors.AddStack(err)
		}
		oldRoot = &newRoot
	}

	// We didn't change anything.
	if startVersion == oldRoot.Version {
		return nil
	}

	// Check expire of this version.
	err = v1manifest.CheckExpiry(oldRoot.Expires)
	if err != nil {
		return errors.AddStack(err)
	}

	// Save the new trusted root without a version number.
	err = r.local.SaveManifest(newManifest, v1manifest.ManifestFilenameRoot)
	if err != nil {
		return errors.AddStack(err)
	}

	return nil
}

// Precondition: the index manifest actually requires updating, snapshot manifest exists, and the root manifest has been updated if necessary.
func (r *V1Repository) updateLocalIndex() error {
	root, err := r.loadRoot()
	if err != nil {
		return err
	}

	var snapshot v1manifest.Snapshot
	exists, err := r.local.LoadManifest(&snapshot)
	if err != nil {
		return err
	}
	if !exists {
		return errors.New("No snapshot")
	}

	url, fileVersion, err := snapshot.VersionedURL(root.Roles[v1manifest.ManifestTypeIndex].URL)
	if err != nil {
		return err
	}

	var index v1manifest.Index
	manifest, err := r.fetchManifest(url, &index, fileVersion.Length)
	if err != nil {
		return err
	}

	// Check version number against old manifest
	var oldIndex v1manifest.Index
	exists, err = r.local.LoadManifest(&oldIndex)
	if exists {
		if err != nil {
			return err
		}
		if index.Version <= oldIndex.Version {
			return fmt.Errorf("index manifest has a version number <= the old manifest (%v, %v)", index.Version, oldIndex.Version)
		}
	}

	return r.local.SaveManifest(manifest, v1manifest.ManifestFilenameIndex)
}

// Precondition: the snapshot and index manifests exist and are up to date.
func (r *V1Repository) updateComponentManifest(id string) (*v1manifest.Component, error) {
	// Find the component's entry in the index and snapshot manifests.
	var index v1manifest.Index
	_, err := r.local.LoadManifest(&index)
	if err != nil {
		return nil, err
	}
	item, ok := index.Components[id]
	if !ok {
		return nil, fmt.Errorf("unknown component: %s", id)
	}
	var snapshot v1manifest.Snapshot
	_, err = r.local.LoadManifest(&snapshot)
	if err != nil {
		return nil, err
	}

	filename := v1manifest.ComponentManifestFilename(id)
	url, fileVersion, err := snapshot.VersionedURL(item.URL)
	if err != nil {
		return nil, err
	}

	oldManifest, err := r.local.LoadComponentManifest(filename)
	if err != nil {
		return nil, err
	}
	if oldManifest != nil && oldManifest.Version == fileVersion.Version {
		// We're up to date.
		return oldManifest, nil
	}

	var component v1manifest.Component
	manifest, err := r.fetchManifest(url, &component, fileVersion.Length)
	if err != nil {
		return nil, err
	}

	if oldManifest != nil && component.Version <= oldManifest.Version {
		return nil, fmt.Errorf("component manifest for %s has a version number <= the old manifest (%v, %v)", id, component.Version, oldManifest.Version)
	}

	err = r.local.SaveComponentManifest(manifest, filename)
	if err != nil {
		return nil, err
	}

	return &component, nil
}

// downloadComponent downloads the component specified by item.
func (r *V1Repository) downloadComponent(item *v1manifest.VersionItem) (io.Reader, error) {
	reader, err := r.mirror.Fetch(item.URL, int64(item.Length))
	if err != nil {
		return nil, err
	}
	defer reader.Close()

	return checkHash(reader, item.Hashes[v1manifest.SHA256])
}

// CheckTimestamp downloads the timestamp file, validates it, and checks if the snapshot hash matches our local one.
// If they match, then there is nothing to update and we return nil. If they do not match, we return the
// snapshot's file info.
func (r *V1Repository) checkTimestamp() (*v1manifest.FileHash, error) {
	var ts v1manifest.Timestamp
	manifest, err := r.fetchManifest(v1manifest.ManifestURLTimestamp, &ts, maxTimeStampSize)
	if err != nil {
		return nil, err
	}
	hash := ts.SnapshotHash()

	var localTs v1manifest.Timestamp
	exists, err := r.local.LoadManifest(&localTs)
	if !exists {
		// We can't find a local timestamp, so we're going to have to update
		return &hash, r.local.SaveManifest(manifest, v1manifest.ManifestFilenameTimestamp)
	} else if err != nil {
		return nil, err
	}
	if hash.Hashes[v1manifest.SHA256] == localTs.SnapshotHash().Hashes[v1manifest.SHA256] {
		return nil, nil
	}

	if exists && ts.Version <= localTs.Version {
		return nil, fmt.Errorf("timestamp manifest has a version number <= the old manifest (%v, %v)", ts.Version, localTs.Version)
	}

	return &hash, r.local.SaveManifest(manifest, v1manifest.ManifestFilenameTimestamp)
}

// fetchManifest downloads and validates a manifest from this repo.
func (r *V1Repository) fetchManifest(url string, role v1manifest.ValidManifest, maxSize uint) (*v1manifest.Manifest, error) {
	root, err := r.loadRoot()
	if err != nil {
		return nil, err
	}

	return r.fetchBase(url, maxSize, func(reader io.Reader) (*v1manifest.Manifest, error) {
		return v1manifest.ReadManifest(reader, role, root)
	})
}

func (r *V1Repository) fetchManifestWithRoot(url string, role v1manifest.ValidManifest, maxSize uint, root *v1manifest.Root) (*v1manifest.Manifest, error) {
	return r.fetchBase(url, maxSize, func(reader io.Reader) (*v1manifest.Manifest, error) {
		return v1manifest.ReadManifest(reader, role, root)
	})
}

func (r *V1Repository) fetchManifestWithHash(url string, role v1manifest.ValidManifest, hash *v1manifest.FileHash) (*v1manifest.Manifest, error) {
	root, err := r.loadRoot()
	if err != nil {
		return nil, err
	}

	return r.fetchBase(url, hash.Length, func(reader io.Reader) (*v1manifest.Manifest, error) {
		bufReader, err := checkHash(reader, hash.Hashes[v1manifest.SHA256])
		if err != nil {
			return nil, err
		}

		return v1manifest.ReadManifest(bufReader, role, root)
	})
}

func checkHash(reader io.Reader, sha256 string) (io.Reader, error) {
	buffer := new(bytes.Buffer)
	_, err := io.Copy(buffer, reader)
	if err != nil {
		return nil, err
	}

	b := buffer.Bytes()
	bufReader := bytes.NewReader(b)
	if err = utils.CheckSHA256(bufReader, sha256); err != nil {
		return nil, err
	}

	_, err = bufReader.Seek(0, io.SeekStart)
	if err != nil {
		return nil, err
	}

	return bufReader, nil
}

func (r *V1Repository) fetchBase(url string, maxSize uint, f func(reader io.Reader) (*v1manifest.Manifest, error)) (*v1manifest.Manifest, error) {
	reader, err := r.mirror.Fetch(url, int64(maxSize))
	if err != nil {
		return nil, errors.Trace(err)
	}
	defer reader.Close()
<<<<<<< HEAD
	return v1manifest.ReadManifest(reader, role, root)
}

func (r *V1Repository) ensureManifests() error {
	// TODO
	return nil
}

// FetchIndex fetch the index manifest.
func (r *V1Repository) FetchIndex() (index *v1manifest.Index, err error) {
	err = r.ensureManifests()
	if err != nil {
		return nil, errors.AddStack(err)
	}

	index = new(v1manifest.Index)
	exists, err := r.local.LoadManifest(index)
=======

	return f(reader)
}

func (r *V1Repository) loadRoot() (*v1manifest.Root, error) {
	root := new(v1manifest.Root)
	exists, err := r.local.LoadManifest(root)
>>>>>>> e91a3df8
	if err != nil {
		return nil, errors.AddStack(err)
	}

	if !exists {
<<<<<<< HEAD
		return nil, errors.Errorf("no index manifest")
	}

	return index, nil
}

// FetchComponent fetch the component manifest.
func (r *V1Repository) FetchComponent(id string) (com *v1manifest.Component, err error) {
	err = r.ensureManifests()
	if err != nil {
		return nil, errors.AddStack(err)
	}

	return r.updateComponentManifest(id)
=======
		return nil, errors.New("no trusted root in the local manifest")
	}
	return root, nil
>>>>>>> e91a3df8
}<|MERGE_RESOLUTION|>--- conflicted
+++ resolved
@@ -481,8 +481,21 @@
 		return nil, errors.Trace(err)
 	}
 	defer reader.Close()
-<<<<<<< HEAD
-	return v1manifest.ReadManifest(reader, role, root)
+
+	return f(reader)
+}
+
+func (r *V1Repository) loadRoot() (*v1manifest.Root, error) {
+	root := new(v1manifest.Root)
+	exists, err := r.local.LoadManifest(root)
+	if err != nil {
+		return nil, errors.AddStack(err)
+	}
+
+	if !exists {
+		return nil, errors.New("no trusted root in the local manifest")
+	}
+	return root, nil
 }
 
 func (r *V1Repository) ensureManifests() error {
@@ -499,21 +512,11 @@
 
 	index = new(v1manifest.Index)
 	exists, err := r.local.LoadManifest(index)
-=======
-
-	return f(reader)
-}
-
-func (r *V1Repository) loadRoot() (*v1manifest.Root, error) {
-	root := new(v1manifest.Root)
-	exists, err := r.local.LoadManifest(root)
->>>>>>> e91a3df8
 	if err != nil {
 		return nil, errors.AddStack(err)
 	}
 
 	if !exists {
-<<<<<<< HEAD
 		return nil, errors.Errorf("no index manifest")
 	}
 
@@ -528,9 +531,4 @@
 	}
 
 	return r.updateComponentManifest(id)
-=======
-		return nil, errors.New("no trusted root in the local manifest")
-	}
-	return root, nil
->>>>>>> e91a3df8
 }