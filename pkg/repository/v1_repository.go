--- conflicted
+++ resolved
@@ -111,7 +111,7 @@
 			}
 		}
 
-		reader, err := r.DownloadComponent(versionItem)
+		reader, err := r.FetchComponent(versionItem)
 		if err != nil {
 			errs = append(errs, err.Error())
 			continue
@@ -385,17 +385,13 @@
 	return &component, nil
 }
 
-<<<<<<< HEAD
-// DownloadComponent downloads the component specified by item.
-func (r *V1Repository) DownloadComponent(item *v1manifest.VersionItem) (io.Reader, error) {
-=======
 // DownloadComponent downloads a component with specific version from repository
 func (r *V1Repository) DownloadComponent(
 	component string,
 	version v0manifest.Version,
 	versionItem *v1manifest.VersionItem,
 ) error {
-	cr, err := r.downloadComponent(versionItem)
+	cr, err := r.FetchComponent(versionItem)
 	if err != nil {
 		return err
 	}
@@ -406,9 +402,8 @@
 	return r.local.InstallComponent(cr, component, string(version), filename, r.DisableDecompress)
 }
 
-// downloadComponent downloads the component specified by item.
-func (r *V1Repository) downloadComponent(item *v1manifest.VersionItem) (io.Reader, error) {
->>>>>>> f67f831c
+// FetchComponent downloads the component specified by item.
+func (r *V1Repository) FetchComponent(item *v1manifest.VersionItem) (io.Reader, error) {
 	reader, err := r.mirror.Fetch(item.URL, int64(item.Length))
 	if err != nil {
 		return nil, err
@@ -541,8 +536,8 @@
 	return root, nil
 }
 
-// FetchIndex fetch the index manifest.
-func (r *V1Repository) FetchIndex() (index *v1manifest.Index, err error) {
+// FetchIndexManifest fetch the index manifest.
+func (r *V1Repository) FetchIndexManifest() (index *v1manifest.Index, err error) {
 	_, err = r.ensureManifests()
 	if err != nil {
 		return nil, errors.AddStack(err)
@@ -561,8 +556,8 @@
 	return index, nil
 }
 
-// FetchComponent fetch the component manifest.
-func (r *V1Repository) FetchComponent(id string) (com *v1manifest.Component, err error) {
+// FetchComponentManifest fetch the component manifest.
+func (r *V1Repository) FetchComponentManifest(id string) (com *v1manifest.Component, err error) {
 	_, err = r.ensureManifests()
 	if err != nil {
 		return nil, errors.AddStack(err)
@@ -571,10 +566,9 @@
 	return r.updateComponentManifest(id)
 }
 
-<<<<<<< HEAD
 // ComponentVersion returns version item of a component
 func (r *V1Repository) ComponentVersion(id, version string) (*v1manifest.VersionItem, error) {
-	manifest, err := r.FetchComponent(id)
+	manifest, err := r.FetchComponentManifest(id)
 	if err != nil {
 		return nil, err
 	}
@@ -583,7 +577,8 @@
 		return nil, fmt.Errorf("version %s on %s for component %s not found", version, r.PlatformString(), id)
 	}
 	return vi, nil
-=======
+}
+
 // BinaryPath return the binary path of the component.
 // Support you have install the component, need to get entry from local manifest.
 // Load the manifest locally only to get then Entry, do not force do something need access mirror.
@@ -612,5 +607,4 @@
 	}
 
 	return filepath.Join(installPath, entry), nil
->>>>>>> f67f831c
 }