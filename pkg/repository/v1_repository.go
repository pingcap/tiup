--- conflicted
+++ resolved
@@ -22,15 +22,11 @@
 	"strconv"
 	"strings"
 
-<<<<<<< HEAD
-	"golang.org/x/mod/semver"
-
 	"github.com/pingcap-incubator/tiup/pkg/repository/v0manifest"
-=======
->>>>>>> c3c34739
 	"github.com/pingcap-incubator/tiup/pkg/repository/v1manifest"
 	"github.com/pingcap-incubator/tiup/pkg/utils"
 	"github.com/pingcap/errors"
+	"golang.org/x/mod/semver"
 )
 
 // V1Repository represents a remote repository viewed with the v1 manifest design.
@@ -51,6 +47,8 @@
 	Version string
 	// Force is true means overwrite any existing installation.
 	Force bool
+	// Nightly means to install a latest nightly version.
+	Nightly bool
 }
 
 // NewV1Repo creates a new v1 repository from the given mirror
@@ -81,7 +79,7 @@
 }
 
 // UpdateComponents updates the components described by specs.
-func (r *V1Repository) UpdateComponents(specs []ComponentSpec, nightly bool) error {
+func (r *V1Repository) UpdateComponents(specs []ComponentSpec) error {
 	_, err := r.ensureManifests()
 	if err != nil {
 		return errors.Trace(err)
@@ -95,8 +93,13 @@
 			continue
 		}
 
-		if nightly {
+		if spec.Nightly {
 			spec.Version = manifest.Nightly
+			// The v0 "nightly" is not versioned, force update as v0...
+			// we will add daily ones like: "v3.0.0-nightly-yyyy-mm-dd"
+			if spec.Version == "nightly" {
+				spec.Force = true
+			}
 		}
 
 		if v0manifest.Version(spec.Version).IsNightly() && !manifest.HasNightly(r.PlatformString()) {
@@ -555,7 +558,7 @@
 		Version:   "",
 		Force:     false,
 	}
-	return r.UpdateComponents([]ComponentSpec{spec}, false)
+	return r.UpdateComponents([]ComponentSpec{spec})
 }
 
 // FetchComponentManifest fetch the component manifest.
