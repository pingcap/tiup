--- conflicted
+++ resolved
@@ -14,15 +14,11 @@
 package repository
 
 import (
-<<<<<<< HEAD
+	"bytes"
 	"encoding/json"
 	"fmt"
+	"io"
 	"path/filepath"
-=======
-	"bytes"
-	"fmt"
-	"io"
->>>>>>> 6df51f16
 	"runtime"
 	"strconv"
 
@@ -96,7 +92,6 @@
 	return &snapshot, nil
 }
 
-<<<<<<< HEAD
 func fnameWithVersion(fname string, version uint) string {
 	base := filepath.Base(fname)
 	dir := filepath.Dir(fname)
@@ -105,9 +100,9 @@
 	return filepath.Join(dir, versionBase)
 }
 
-func (r *V1Repository) updateLocalRoot(local v1manifest.LocalManifests) error {
+func (r *V1Repository) updateLocalRoot() error {
 	var root1 v1manifest.Root
-	_, err := local.LoadManifest(&root1)
+	_, err := r.local.LoadManifest(&root1)
 	if err != nil {
 		return err
 	}
@@ -178,28 +173,19 @@
 	}
 
 	// Save the new trusted root.
-	err = local.SaveManifest(&newTrusted, v1manifest.ManifestFilenameRoot)
+	err = r.local.SaveManifest(&newTrusted, v1manifest.ManifestFilenameRoot)
 	if err != nil {
 		return errors.AddStack(err)
 	}
 
 	for _, m := range newRoots {
 		filename := fnameWithVersion(v1manifest.ManifestTypeRoot, m.Signed.Base().Version)
-		err = local.SaveManifest(&m, filename)
-		if err != nil {
-			return errors.AddStack(err)
-		}
-	}
-
-=======
-func (r *V1Repository) updateLocalRoot() error {
-	// When we save to disk need to save twice:
-	//filename := v1manifest.ManifestFilenameRoot
-	//err := local.SaveManifest(manifest, filename)
-	//version := manifest.Signed.Base().Version
-	//filename =  fmt.Sprintf("%v.%s", version, filename)
-	//err = local.SaveManifest(manifest, filename)
->>>>>>> 6df51f16
+		err = r.local.SaveManifest(&m, filename)
+		if err != nil {
+			return errors.AddStack(err)
+		}
+	}
+
 	return nil
 }
 
