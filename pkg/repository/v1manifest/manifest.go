// Copyright 2020 PingCAP, Inc.
//
// Licensed under the Apache License, Version 2.0 (the "License");
// you may not use this file except in compliance with the License.
// You may obtain a copy of the License at
//
//     http://www.apache.org/licenses/LICENSE-2.0
//
// Unless required by applicable law or agreed to in writing, software
// distributed under the License is distributed on an "AS IS" BASIS,
// See the License for the specific language governing permissions and
// limitations under the License.

package v1manifest

import (
	"encoding/json"
	"fmt"
	"io"
	"strings"
	"time"

	cjson "github.com/gibson042/canonicaljson-go"
	"github.com/pingcap-incubator/tiup/pkg/repository/crypto"
	"github.com/pingcap/errors"
)

// Names of manifest ManifestsConfig
const (
	ManifestTypeRoot      = "root"
	ManifestTypeIndex     = "index"
	ManifestTypeSnapshot  = "snapshot"
	ManifestTypeTimestamp = "timestamp"
	ManifestTypeComponent = "component"
	// Manifest URLs in a repository.
	ManifestURLRoot      = "/root.json"
	ManifestURLIndex     = "/index.json"
	ManifestURLSnapshot  = "/snapshot.json"
	ManifestURLTimestamp = "/timestamp.json"
	// Manifest filenames when stored locally.
	ManifestFilenameRoot      = "root.json"
	ManifestFilenameIndex     = "index.json"
	ManifestFilenameSnapshot  = "snapshot.json"
	ManifestFilenameTimestamp = "timestamp.json"

	// SpecVersion of current, maybe we could expand it later
	CurrentSpecVersion = "0.1.0"

	// Acceptable values for hash kinds.
	SHA256 = "sha256"
	SHA512 = "sha512"
)

// ty is type information about a manifest
type ty struct {
	Filename  string
	Versioned bool
	Expire    time.Duration
	Threshold uint
}

// ManifestsConfig for different manifest ManifestsConfig
var ManifestsConfig = map[string]ty{
	ManifestTypeRoot: {
		Filename:  ManifestFilenameRoot,
		Versioned: true,
		Expire:    time.Hour * 24 * 365, // 1y
		Threshold: 3,
	},
	ManifestTypeIndex: {
		Filename:  ManifestFilenameIndex,
		Versioned: true,
		Expire:    time.Hour * 24 * 365, // 1y
		Threshold: 1,
	},
	ManifestTypeComponent: {
		Filename:  "",
		Versioned: true,
		Expire:    time.Hour * 24 * 365, // 1y
		Threshold: 1,
	},
	ManifestTypeSnapshot: {
		Filename:  ManifestFilenameSnapshot,
		Versioned: false,
		Expire:    time.Hour * 24, // 1d
		Threshold: 1,
	},
	ManifestTypeTimestamp: {
		Filename:  ManifestFilenameTimestamp,
		Versioned: false,
		Expire:    time.Hour * 24, // 1d
		Threshold: 1,
	},
}

var knownVersions = map[string]struct{}{"0.1.0": {}}

// VerifySignature ensures that threshold signature in manifest::signatures is a valid signature of manifest::signed.
func (manifest *Manifest) VerifySignature(threshold uint, keys crypto.KeyStore) error {
	if keys == nil {
		return nil
	}

	if threshold == 0 {
		return nil
	}

	if len(manifest.Signatures) < int(threshold) {
		return errors.Errorf("only %d signature but need %d", len(manifest.Signatures), threshold)
	}

	payload, err := cjson.Marshal(manifest.Signed)
	if err != nil {
		return nil
	}

	var validCount uint
	var errs []error
	for _, sig := range manifest.Signatures {
		// TODO check that KeyID belongs to a role which is authorised to sign this manifest
		key := keys.Get(sig.KeyID)
		if key == nil {
			// TODO use SignatureError
			err := fmt.Errorf("signature key %s not found", sig.KeyID)
			errs = append(errs, err)
			continue
		}
<<<<<<< HEAD
		err := key.Verify(payload, sig.Sig)
		if err != nil {
			errs = append(errs, err)
		} else {
			validCount++
=======
		if err := key.VerifySignature(payload, sig.Sig); err != nil {
			// TODO use SignatureError
			return err
>>>>>>> 6df51f16
		}
	}

	if validCount >= threshold {
		return nil
	}

	return errors.Errorf("only %d signature valid but need %d", validCount, threshold)
}

// SignatureError the signature of a file is incorrect.
type SignatureError struct{}

func (err *SignatureError) Error() string {
	// TODO include the filename
	return "invalid signature for file"
}

// ComponentFilename returns the expected filename for the component identified by id.
func ComponentFilename(id string) string {
	return fmt.Sprintf("%s.json", id)
}

// Filename returns the unversioned name that the manifest should be saved as based on the type in s.
func (s *SignedBase) Filename() string {
	fname := ManifestsConfig[s.Ty].Filename
	if fname == "" {
		panic("Unreachable")
	}
	return fname
}

// Versioned indicates whether versioned versions of a manifest are saved, e.g., 42.foo.json.
func (s *SignedBase) Versioned() bool {
	return ManifestsConfig[s.Ty].Versioned
}

// CheckExpire return not nil if it's expired.
func CheckExpire(expires string) error {
	expiresTime, err := time.Parse(time.RFC3339, expires)
	if err != nil {
		return errors.AddStack(err)
	}

	if expiresTime.Before(time.Now()) {
		return fmt.Errorf("manifest has expired at: %s", expires)
	}

	return nil
}

func (s *SignedBase) expiryTime() (time.Time, error) {
	return time.Parse(time.RFC3339, s.Expires)
}

// isValid checks if s is valid manifest metadata.
func (s *SignedBase) isValid() error {
	if _, ok := ManifestsConfig[s.Ty]; !ok {
		return fmt.Errorf("unknown manifest type: `%s`", s.Ty)
	}

	if _, ok := knownVersions[s.SpecVersion]; !ok {
		return fmt.Errorf("unknown manifest version: `%s`", s.SpecVersion)
	}

	if err := CheckExpire(s.Expires); err != nil {
		return errors.AddStack(err)
	}

	return nil
}

func (manifest *Root) isValid() error {
	// TODO
	return nil
}

func (manifest *Index) isValid() error {
	// Check every component's owner exists.
	for k, c := range manifest.Components {
		if _, ok := manifest.Owners[c.Owner]; !ok {
			return fmt.Errorf("component %s has unknown owner %s", k, c.Owner)
		}
	}

	// Check every default is in component.
	for _, d := range manifest.DefaultComponents {
		if _, ok := manifest.Components[d]; !ok {
			return fmt.Errorf("default component %s is unknown", d)
		}
	}

	return nil
}

func (manifest *Component) isValid() error {
	// Nothing to do.
	return nil
}

func (manifest *Snapshot) isValid() error {
	// Nothing to do.
	return nil
}

func (manifest *Timestamp) isValid() error {
	snapshot, ok := manifest.Meta[ManifestURLSnapshot]
	if !ok {
		return errors.New("timestamp manifest is missing entry for snapshot.json")
	}
	if len(manifest.Meta) > 1 {
		return errors.New("timestamp manifest has too many entries in `meta`")
	}
	if len(snapshot.Hashes) == 0 {
		return errors.New("timestamp manifest missing hash for snapshot.json")
	}
	return nil
}

// SnapshotHash returns the hashes of the snapshot manifest as specified in the timestamp manifest.
func (manifest *Timestamp) SnapshotHash() FileHash {
	return manifest.Meta[ManifestURLSnapshot]
}

// VersionedURL looks up url in the snapshot and returns a modified url with the version prefix
func (manifest *Snapshot) VersionedURL(url string) (string, error) {
	entry, ok := manifest.Meta[url]
	if !ok {
		return "", fmt.Errorf("no entry in snapshot manifest for %s", url)
	}
	lastSlash := strings.LastIndex(url, "/")
	if lastSlash < 0 {
		return fmt.Sprintf("%v.%s", entry.Version, url), nil
	}

	return fmt.Sprintf("%s/%v.%s", url[:lastSlash], entry.Version, url[lastSlash+1:]), nil
}

func readTimestampManifest(input io.Reader, keys crypto.KeyStore) (*Timestamp, error) {
	var ts Timestamp
	_, err := ReadManifest(input, &ts, keys)
	if err != nil {
		return nil, err
	}

	return &ts, nil
}

// ReadManifest reads a manifest from input and validates it, the result is stored in role, which must be a pointer type.
func ReadManifest(input io.Reader, role ValidManifest, keys crypto.KeyStore) (*Manifest, error) {
	decoder := json.NewDecoder(input)
	var m Manifest
	m.Signed = role
	err := decoder.Decode(&m)
	if err != nil {
		return nil, err
	}

	if len(m.Signatures) == 0 {
		return nil, errors.New("no signatures supplied in manifest")
	}

	err = m.VerifySignature(uint(len(m.Signatures)), keys)
	if err != nil {
		return nil, err
	}

	err = m.Signed.Base().isValid()
	if err != nil {
		return nil, err
	}

	return &m, m.Signed.isValid()
}<|MERGE_RESOLUTION|>--- conflicted
+++ resolved
@@ -125,17 +125,12 @@
 			errs = append(errs, err)
 			continue
 		}
-<<<<<<< HEAD
-		err := key.Verify(payload, sig.Sig)
+		err := key.VerifySignature(payload, sig.Sig)
+		// TODO use SignatureError
 		if err != nil {
 			errs = append(errs, err)
 		} else {
 			validCount++
-=======
-		if err := key.VerifySignature(payload, sig.Sig); err != nil {
-			// TODO use SignatureError
-			return err
->>>>>>> 6df51f16
 		}
 	}
 
