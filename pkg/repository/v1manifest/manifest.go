// Copyright 2020 PingCAP, Inc.
//
// Licensed under the Apache License, Version 2.0 (the "License");
// you may not use this file except in compliance with the License.
// You may obtain a copy of the License at
//
//     http://www.apache.org/licenses/LICENSE-2.0
//
// Unless required by applicable law or agreed to in writing, software
// distributed under the License is distributed on an "AS IS" BASIS,
// See the License for the specific language governing permissions and
// limitations under the License.

package v1manifest

import (
	"encoding/json"
	"fmt"
	"io"
	"strings"
	"time"

	cjson "github.com/gibson042/canonicaljson-go"
	"github.com/pingcap-incubator/tiup/pkg/repository/crypto"
	"github.com/pingcap/errors"
)

// Names of manifest ManifestsConfig
const (
	ManifestTypeRoot      = "root"
	ManifestTypeIndex     = "index"
	ManifestTypeSnapshot  = "snapshot"
	ManifestTypeTimestamp = "timestamp"
	ManifestTypeComponent = "component"
	// Manifest URLs in a repository.
	ManifestURLRoot      = "/root.json"
	ManifestURLIndex     = "/index.json"
	ManifestURLSnapshot  = "/snapshot.json"
	ManifestURLTimestamp = "/timestamp.json"
	// Manifest filenames when stored locally.
	ManifestFilenameRoot      = "root.json"
	ManifestFilenameIndex     = "index.json"
	ManifestFilenameSnapshot  = "snapshot.json"
	ManifestFilenameTimestamp = "timestamp.json"

	// SpecVersion of current, maybe we could expand it later
	CurrentSpecVersion = "0.1.0"
)

// ty is type information about a manifest
type ty struct {
	Filename  string
	Versioned bool
	Expire    time.Duration
	Threshold uint
}

// ManifestsConfig for different manifest ManifestsConfig
var ManifestsConfig = map[string]ty{
	ManifestTypeRoot: {
		Filename:  ManifestFilenameRoot,
		Versioned: true,
		Expire:    time.Hour * 24 * 365, // 1y
		Threshold: 3,
	},
	ManifestTypeIndex: {
		Filename:  ManifestFilenameIndex,
		Versioned: true,
		Expire:    time.Hour * 24 * 365, // 1y
		Threshold: 1,
	},
	ManifestTypeComponent: {
		Filename:  "",
		Versioned: true,
		Expire:    time.Hour * 24 * 365, // 1y
		Threshold: 1,
	},
	ManifestTypeSnapshot: {
		Filename:  ManifestFilenameSnapshot,
		Versioned: false,
		Expire:    time.Hour * 24, // 1d
		Threshold: 1,
	},
	ManifestTypeTimestamp: {
		Filename:  ManifestFilenameTimestamp,
		Versioned: false,
		Expire:    time.Hour * 24, // 1d
		Threshold: 1,
	},
}

var knownVersions = map[string]struct{}{"0.1.0": {}}

// verifySignature ensures that each signature in manifest::signatures is a valid signature of manifest::signed.
func (manifest *Manifest) verifySignature(keys crypto.KeyStore) error {
	if keys == nil {
		return nil
	}

	payload, err := cjson.Marshal(manifest.Signed)
	if err != nil {
		return nil
	}

	for _, sig := range manifest.Signatures {
		// TODO check that KeyID belongs to a role which is authorised to sign this manifest
		key := keys.Get(sig.KeyID)
		if key == nil {
			// TODO use SignatureError
			return fmt.Errorf("signature key %s not found", sig.KeyID)
		}
		if err := key.Verify(payload, sig.Sig); err != nil {
			// TODO use SignatureError
			return err
		}
	}

	return nil
}

// SignatureError the signature of a file is incorrect.
type SignatureError struct{}

func (err *SignatureError) Error() string {
	// TODO include the filename
	return "invalid signature for file"
}

// ComponentFilename returns the expected filename for the component identified by id.
func ComponentFilename(id string) string {
	return fmt.Sprintf("%s.json", id)
}

// Filename returns the unversioned name that the manifest should be saved as based on the type in s.
func (s *SignedBase) Filename() string {
	fname := ManifestsConfig[s.Ty].Filename
	if fname == "" {
		panic("Unreachable")
	}
	return fname
}

// Versioned indicates whether versioned versions of a manifest are saved, e.g., 42.foo.json.
func (s *SignedBase) Versioned() bool {
	return ManifestsConfig[s.Ty].Versioned
}

func (s *SignedBase) expiryTime() (time.Time, error) {
	return time.Parse(time.RFC3339, s.Expires)
}

// isValid checks if s is valid manifest metadata.
func (s *SignedBase) isValid() error {
	if _, ok := ManifestsConfig[s.Ty]; !ok {
		return fmt.Errorf("unknown manifest type: `%s`", s.Ty)
	}

	if _, ok := knownVersions[s.SpecVersion]; !ok {
		return fmt.Errorf("unknown manifest version: `%s`", s.SpecVersion)
	}

	expires, err := s.expiryTime()
	if err != nil {
		return err
	}

	if expires.Before(time.Now()) {
		return fmt.Errorf("manifest has expired at: %s", s.Expires)
	}

	return nil
}

func (manifest *Root) isValid() error {
	// TODO
	return nil
}

func (manifest *Index) isValid() error {
	// Check every component's owner exists.
	for k, c := range manifest.Components {
		if _, ok := manifest.Owners[c.Owner]; !ok {
			return fmt.Errorf("component %s has unknown owner %s", k, c.Owner)
		}
	}

	// Check every default is in component.
	for _, d := range manifest.DefaultComponents {
		if _, ok := manifest.Components[d]; !ok {
			return fmt.Errorf("default component %s is unknown", d)
		}
	}

	return nil
}

func (manifest *Component) isValid() error {
	// TODO
	return nil
}

func (manifest *Snapshot) isValid() error {
	// TODO
	return nil
}

func (manifest *Timestamp) isValid() error {
	snapshot, ok := manifest.Meta[ManifestURLSnapshot]
	if !ok {
		return errors.New("timestamp manifest is missing entry for snapshot.json")
	}
	if len(manifest.Meta) > 1 {
		return errors.New("timestamp manifest has too many entries in `meta`")
	}
	if len(snapshot.Hashes) == 0 {
		return errors.New("timestamp manifest missing hash for snapshot.json")
	}
	return nil
}

// SnapshotHash returns the hashes of the snapshot manifest as specified in the timestamp manifest.
func (manifest *Timestamp) SnapshotHash() FileHash {
	return manifest.Meta[ManifestURLSnapshot]
}

// VersionedURL looks up url in the snapshot and returns a modified url with the version prefix
func (manifest *Snapshot) VersionedURL(url string) (string, error) {
	entry, ok := manifest.Meta[url]
	if !ok {
		return "", fmt.Errorf("no entry in snapshot manifest for %s", url)
	}
	lastSlash := strings.LastIndex(url, "/")
	if lastSlash < 0 {
		return fmt.Sprintf("%v.%s", entry.Version, url), nil
	}

	return fmt.Sprintf("%s/%v.%s", url[:lastSlash], entry.Version, url[lastSlash+1:]), nil
}

func readTimestampManifest(input io.Reader, keys crypto.KeyStore) (*Timestamp, error) {
	var ts Timestamp
	_, err := ReadManifest(input, &ts, keys)
	if err != nil {
		return nil, err
	}

	return &ts, nil
}

// ReadManifest reads a manifest from input and validates it, the result is stored in role, which must be a pointer type.
func ReadManifest(input io.Reader, role ValidManifest, keys crypto.KeyStore) (*Manifest, error) {
	decoder := json.NewDecoder(input)
	var m Manifest
	m.Signed = role
	err := decoder.Decode(&m)
	if err != nil {
		return nil, err
	}

	if len(m.Signatures) == 0 {
		return nil, errors.New("no signatures supplied in manifest")
	}

	err = m.verifySignature(keys)
	if err != nil {
		return nil, err
	}

	err = m.Signed.Base().isValid()
	if err != nil {
		return nil, err
	}

	return &m, m.Signed.isValid()
<<<<<<< HEAD
}

func readTimestampManifest(input io.Reader, keys crypto.KeyStore) (*Timestamp, error) {
	var ts Timestamp
	_, err := ReadManifest(input, &ts, keys)
	if err != nil {
		return nil, err
	}

	return &ts, nil
}

// BatchSaveManifests write a series of manifests to disk
func BatchSaveManifests(dst string, manifestList map[string]ValidManifest, keys map[string][]*KeyInfo) error {
	for k, m := range manifestList {
		writer, err := os.OpenFile(filepath.Join(dst, m.Filename()), os.O_WRONLY|os.O_TRUNC|os.O_CREATE, 0644)
		if err != nil {
			return err
		}
		defer writer.Close()
		// TODO: support multiples keys
		if err = SignAndWrite(writer, m, keys[k]...); err != nil {
			return err
		}
	}
	return nil
=======
>>>>>>> fd265790
}<|MERGE_RESOLUTION|>--- conflicted
+++ resolved
@@ -272,33 +272,4 @@
 	}
 
 	return &m, m.Signed.isValid()
-<<<<<<< HEAD
-}
-
-func readTimestampManifest(input io.Reader, keys crypto.KeyStore) (*Timestamp, error) {
-	var ts Timestamp
-	_, err := ReadManifest(input, &ts, keys)
-	if err != nil {
-		return nil, err
-	}
-
-	return &ts, nil
-}
-
-// BatchSaveManifests write a series of manifests to disk
-func BatchSaveManifests(dst string, manifestList map[string]ValidManifest, keys map[string][]*KeyInfo) error {
-	for k, m := range manifestList {
-		writer, err := os.OpenFile(filepath.Join(dst, m.Filename()), os.O_WRONLY|os.O_TRUNC|os.O_CREATE, 0644)
-		if err != nil {
-			return err
-		}
-		defer writer.Close()
-		// TODO: support multiples keys
-		if err = SignAndWrite(writer, m, keys[k]...); err != nil {
-			return err
-		}
-	}
-	return nil
-=======
->>>>>>> fd265790
 }