// Copyright 2020 PingCAP, Inc.
//
// Licensed under the Apache License, Version 2.0 (the "License");
// you may not use this file except in compliance with the License.
// You may obtain a copy of the License at
//
//     http://www.apache.org/licenses/LICENSE-2.0
//
// Unless required by applicable law or agreed to in writing, software
// distributed under the License is distributed on an "AS IS" BASIS,
// See the License for the specific language governing permissions and
// limitations under the License.

package v1manifest

import (
	"fmt"
	"io"
	"io/ioutil"
	"os"
	"path/filepath"
	"strings"

	cjson "github.com/gibson042/canonicaljson-go"
	"github.com/pingcap-incubator/tiup/pkg/localdata"
	"github.com/pingcap-incubator/tiup/pkg/repository/crypto"
	"github.com/pingcap-incubator/tiup/pkg/utils"
	"github.com/pingcap/errors"
)

// LocalManifests methods for accessing a store of manifests.
type LocalManifests interface {
	// SaveManifest saves a manifest to disk, it will overwrite filename if it exists.
	SaveManifest(manifest *Manifest, filename string) error
	// SaveComponentManifest saves a component manifest to disk, it will overwrite filename if it exists.
	SaveComponentManifest(manifest *Manifest, filename string) error
	// LoadManifest loads and validates the most recent manifest of role's type. The returned bool is true if the file
	// exists.
	LoadManifest(role ValidManifest) (bool, error)
	// LoadComponentManifest loads and validates the most recent manifest at filename.
	LoadComponentManifest(index *Index, filename string) (*Component, error)
	// ComponentInstalled is true if the version of component is present locally.
	ComponentInstalled(component, version string) (bool, error)
	// InstallComponent installs the component from the reader.
<<<<<<< HEAD
	InstallComponent(reader io.Reader, component, version, filename string, noExpand bool) error
=======
	InstallComponent(reader io.Reader, component, version string) error
>>>>>>> c41600b8
}

// FsManifests represents a collection of v1 manifests on disk.
// Invariant: any manifest written to disk should be valid, but may have expired. (It is also possible the manifest was
// ok when written and has expired since).
type FsManifests struct {
	profile *localdata.Profile
	keys    crypto.KeyStore
	cache   map[string]string
}

// FIXME implement garbage collection of old manifests

// NewManifests creates a new FsManifests with local store at root.
// There must exist the trusted root.json.
// There must exists the trusted root.json.
func NewManifests(profile *localdata.Profile) *FsManifests {
<<<<<<< HEAD
	return &FsManifests{profile: profile}
=======
	return &FsManifests{profile: profile, cache: make(map[string]string)}
>>>>>>> c41600b8
}

// SaveManifest implements LocalManifests.
func (ms *FsManifests) SaveManifest(manifest *Manifest, filename string) error {
	return ms.save(manifest, filename)
}

// SaveComponentManifest implements LocalManifests.
func (ms *FsManifests) SaveComponentManifest(manifest *Manifest, filename string) error {
	return ms.save(manifest, filename)
}

func (ms *FsManifests) save(manifest *Manifest, filename string) error {
	bytes, err := cjson.Marshal(manifest)
	if err != nil {
		return err
	}

	err = ioutil.WriteFile(filepath.Join(ms.profile.Root(), filename), bytes, 0644)
	if err != nil {
		return err
	}

	ms.cache[filename] = string(bytes)
	return nil
}

// LoadManifest implements LocalManifests.
func (ms *FsManifests) LoadManifest(role ValidManifest) (bool, error) {
	filename := role.Filename()
	manifest, err := ms.load(filename)
	if err != nil || manifest == "" {
		return false, err
	}

	_, err = ReadManifest(strings.NewReader(manifest), role, nil)
	if err != nil {
		return true, err
	}

	ms.cache[filename] = manifest
	return true, nil
}

// LoadComponentManifest implements LocalManifests.
func (ms *FsManifests) LoadComponentManifest(index *Index, filename string) (*Component, error) {
	manifest, err := ms.load(filename)
	if err != nil || manifest == "" {
		return nil, err
	}

	component := new(Component)
	_, err = ReadComponentManifest(strings.NewReader(manifest), component, index)
	if err != nil {
		return nil, err
	}

	ms.cache[filename] = manifest
	return component, nil
}

// load return the file for the manifest from disk.
// The returned string is empty if the file does not exist.
func (ms *FsManifests) load(filename string) (string, error) {
	str, cached := ms.cache[filename]
	if cached {
		return str, nil
	}

	fullPath := filepath.Join(ms.profile.Root(), filename)
	file, err := os.Open(fullPath)
	if err != nil {
		if os.IsNotExist(err) {
			return "", nil
		}
		return "", err
	}
	defer file.Close()

	builder := strings.Builder{}
	io.Copy(&builder, file)
	return builder.String(), nil
}

// Keys implements LocalManifests.
func (ms *FsManifests) Keys() crypto.KeyStore {
	return ms.keys
}

// ComponentInstalled implements LocalManifests.
func (ms *FsManifests) ComponentInstalled(component, version string) (bool, error) {
	return ms.profile.VersionIsInstalled(component, version)
}

// InstallComponent implements LocalManifests.
func (ms *FsManifests) InstallComponent(reader io.Reader, component, version, filename string, noExpand bool) error {
	// TODO factor path construction to profile (also used by v0 repo).
	targetDir := ms.profile.Path(localdata.ComponentParentDir, component, version)

	if !noExpand {
		return utils.Untar(reader, targetDir)
	}

	if err := os.MkdirAll(targetDir, 0755); err != nil {
		return errors.Trace(err)
	}
	writer, err := os.OpenFile(filepath.Join(targetDir, filename), os.O_WRONLY|os.O_CREATE|os.O_TRUNC, os.ModePerm)
	if err != nil {
		return errors.Trace(err)
	}
	defer writer.Close()

	if _, err = io.Copy(writer, reader); err != nil {
		return errors.Trace(err)
	}
	return nil
}

// MockManifests is a LocalManifests implementation for testing.
type MockManifests struct {
	Manifests map[string]ValidManifest
	Saved     []string
	Installed map[string]MockInstalled
}

// MockInstalled is used by MockManifests to remember what was installed for a component.
type MockInstalled struct {
	Version  string
	Contents string
}

// NewMockManifests creates an empty MockManifests.
func NewMockManifests() *MockManifests {
	return &MockManifests{
		Manifests: map[string]ValidManifest{},
		Saved:     []string{},
		Installed: map[string]MockInstalled{},
	}
}

// SaveManifest implements LocalManifests.
func (ms *MockManifests) SaveManifest(manifest *Manifest, filename string) error {
	ms.Saved = append(ms.Saved, filename)
	ms.Manifests[filename] = manifest.Signed
	return nil
}

// SaveComponentManifest implements LocalManifests.
func (ms *MockManifests) SaveComponentManifest(manifest *Manifest, filename string) error {
	ms.Saved = append(ms.Saved, filename)
	ms.Manifests[filename] = manifest.Signed
	return nil
}

// LoadManifest implements LocalManifests.
func (ms *MockManifests) LoadManifest(role ValidManifest) (bool, error) {
	manifest, ok := ms.Manifests[role.Filename()]
	if !ok {
		return false, nil
	}

	switch role.Filename() {
	case ManifestFilenameRoot:
		ptr := role.(*Root)
		*ptr = *manifest.(*Root)
	case ManifestFilenameIndex:
		ptr := role.(*Index)
		*ptr = *manifest.(*Index)
	case ManifestFilenameSnapshot:
		ptr := role.(*Snapshot)
		*ptr = *manifest.(*Snapshot)
	case ManifestFilenameTimestamp:
		ptr := role.(*Timestamp)
		*ptr = *manifest.(*Timestamp)
	default:
		return true, fmt.Errorf("unknown manifest type: %s", role.Filename())
	}
	return true, nil
}

// LoadComponentManifest implements LocalManifests.
func (ms *MockManifests) LoadComponentManifest(_ *Index, filename string) (*Component, error) {
	manifest, ok := ms.Manifests[filename]
	if !ok {
		return nil, nil
	}
	comp, ok := manifest.(*Component)
	if !ok {
		return nil, fmt.Errorf("manifest %s is not a component manifest", filename)
	}
	return comp, nil
}

// Keys implements LocalManifests.
func (ms *MockManifests) Keys() crypto.KeyStore {
	return nil
}

// ComponentInstalled implements LocalManifests.
func (ms *MockManifests) ComponentInstalled(component, version string) (bool, error) {
	inst, ok := ms.Installed[component]
	if !ok {
		return false, nil
	}

	return inst.Version == version, nil
}

// InstallComponent implements LocalManifests.
func (ms *MockManifests) InstallComponent(reader io.Reader, component, version, filename string, noExpand bool) error {
	buf := strings.Builder{}
	io.Copy(&buf, reader)
	ms.Installed[component] = MockInstalled{
		Version:  version,
		Contents: buf.String(),
	}
	return nil
}<|MERGE_RESOLUTION|>--- conflicted
+++ resolved
@@ -42,11 +42,7 @@
 	// ComponentInstalled is true if the version of component is present locally.
 	ComponentInstalled(component, version string) (bool, error)
 	// InstallComponent installs the component from the reader.
-<<<<<<< HEAD
 	InstallComponent(reader io.Reader, component, version, filename string, noExpand bool) error
-=======
-	InstallComponent(reader io.Reader, component, version string) error
->>>>>>> c41600b8
 }
 
 // FsManifests represents a collection of v1 manifests on disk.
@@ -61,14 +57,9 @@
 // FIXME implement garbage collection of old manifests
 
 // NewManifests creates a new FsManifests with local store at root.
-// There must exist the trusted root.json.
 // There must exists the trusted root.json.
 func NewManifests(profile *localdata.Profile) *FsManifests {
-<<<<<<< HEAD
-	return &FsManifests{profile: profile}
-=======
 	return &FsManifests{profile: profile, cache: make(map[string]string)}
->>>>>>> c41600b8
 }
 
 // SaveManifest implements LocalManifests.
