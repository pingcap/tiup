--- conflicted
+++ resolved
@@ -19,19 +19,15 @@
 )
 
 func TestMain(m *testing.M) {
-<<<<<<< HEAD
-=======
 	cleanup()
 	m.Run()
 	cleanup()
 }
 
 func cleanup() {
->>>>>>> 7dfba3fb
 	os.RemoveAll(path.Join(currentDir(), "testdata", "parent"))
 	os.RemoveAll(path.Join(currentDir(), "testdata", "ssh-exec"))
 	os.RemoveAll(path.Join(currentDir(), "testdata", "nop-nop"))
-	m.Run()
 }
 
 func currentDir() string {
