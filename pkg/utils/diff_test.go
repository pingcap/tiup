// you may not use this file except in compliance with the License.
// You may obtain a copy of the License at
//
//     http://www.apache.org/licenses/LICENSE-2.0
//
// Unless required by applicable law or agreed to in writing, software
// distributed under the License is distributed on an "AS IS" BASIS,
// See the License for the specific language governing permissions and
// limitations under the License.

package utils

import (
<<<<<<< HEAD
	. "github.com/pingcap/check"
	"gopkg.in/yaml.v3"
=======
	"testing"

	"github.com/stretchr/testify/require"
	"gopkg.in/yaml.v2"
>>>>>>> 6282d0d3
)

type sampleDataMeta struct {
	IntSlice     []int                `yaml:"ints,omitempty"`
	StrSlice     []string             `yaml:"strs,omitempty" validate:"strs:editable"`
	MapSlice     []map[string]any     `yaml:"maps,omitempty" validate:"maps:ignore"`
	StrElem      string               `yaml:"stre" validate:"editable"`
	StrElem2     string               `yaml:"str2,omitempty" validate:"str2:expandable"`
	StructSlice1 []sampleDataElem     `yaml:"slice1" validate:"slice1:editable"`
	StructSlice2 []sampleDataElem     `yaml:"slice2,omitempty"`
	StructSlice3 []sampleDataEditable `yaml:"slice3,omitempty" validate:"slice3:editable"`
}

type sampleDataElem struct {
	StrElem1       string         `yaml:"str1" validate:"str1:editable"`
	StrElem2       string         `yaml:"str2,omitempty" validate:"str2:editable"`
	IntElem        int            `yaml:"int"`
	InterfaceElem  any            `yaml:"interface,omitempty" validate:"interface:editable"`
	InterfaceSlice map[string]any `yaml:"mapslice,omitempty" validate:"mapslice:editable"`
}

type sampleDataEditable struct {
	StrElem1 string `yaml:"str1" validate:"str1:editable"`
	StrElem2 string `yaml:"str2,omitempty" validate:"str2:editable"`
}

func TestValidateSpecDiff1(t *testing.T) {
	var d1, d2 sampleDataMeta
	var err error

	err = yaml.Unmarshal([]byte(`
ints: [11, 12, 13]
strs:
  - str1
  - "str2"
`), &d1)
	require.NoError(t, err)
	// unchanged
	err = ValidateSpecDiff(d1, d1)
	require.NoError(t, err)

	// swap element order
	err = yaml.Unmarshal([]byte(`
ints: [11, 13, 12]
strs:
  - str2
  - "str1"
`), &d2)
	require.NoError(t, err)
	err = ValidateSpecDiff(d1, d2)
	require.NoError(t, err)

	// add editable element (without specifying alias)
	err = yaml.Unmarshal([]byte(`
ints: [11, 13, 12]
strs:
  - "str1"
  - str2
stre: "test1.3"
`), &d2)
	require.NoError(t, err)
	err = ValidateSpecDiff(d1, d2)
	require.NoError(t, err)

	// add item to immutable element
	err = yaml.Unmarshal([]byte(`
ints: [11, 12, 13, 14]
`), &d2)
	require.NoError(t, err)
	err = ValidateSpecDiff(d1, d2)
	require.Error(t, err)
	require.Equal(t, "immutable field changed: added IntSlice.3 with value '14'", err.Error())
}

func TestValidateSpecDiff2(t *testing.T) {
	var d1, d2 sampleDataMeta
	var err error

	err = yaml.Unmarshal([]byte(`
ints: [11, 12, 13]
slice1:
  - str1: strv11
    str2: strv21
    int: 42
    interface: 11
  - str1: strv12
    str2: strv22
    int: 42
    interface: "12"
`), &d1)
	require.NoError(t, err)

	// change editable field of item in editable slice
	err = yaml.Unmarshal([]byte(`
ints: [11, 12, 13]
slice1:
  - str1: strv11
    str2: strv233
    int: 42
    interface: 11
  - str1: strv12
    str2: strv22
    int: 42
    interface: "12"
`), &d2)
	require.NoError(t, err)
	err = ValidateSpecDiff(d1, d2)
	require.NoError(t, err)

	// change immutable field of item in editable slice
	err = yaml.Unmarshal([]byte(`
ints: [11, 12, 13]
slice1:
  - str1: strv11
    str2: strv21
    int: 42
    interface: 11
  - str1: strv12
    str2: strv22
    int: 43
    interface: "12"
`), &d2)
	require.NoError(t, err)
	err = ValidateSpecDiff(d1, d2)
	require.Error(t, err)
	require.Equal(t, "immutable field changed: slice1.1.IntElem changed from '42' to '43'", err.Error())

	// Add item with immutable field to editable slice
	err = yaml.Unmarshal([]byte(`
ints: [11, 12, 13]
slice1:
  - str1: strv11
    str2: strv21
    int: 42
    interface: 11
  - str1: strv12
    str2: strv22
    int: 42
    interface: "12"
  - str1: strv13
    str2: strv23
    int: 42
    interface: "13"
`), &d2)
	require.NoError(t, err)
	err = ValidateSpecDiff(d1, d2)
	require.Error(t, err)
	require.Equal(t, "immutable field changed: added slice1.2.IntElem with value '42'", err.Error())

	// Delete item with immutable field from editable slice
	err = yaml.Unmarshal([]byte(`
ints: [11, 12, 13]
slice1:
  - str1: strv11
    str2: strv21
    int: 42
    interface: 11
`), &d2)
	require.NoError(t, err)
	err = ValidateSpecDiff(d1, d2)
	require.Error(t, err)
	require.Equal(t, "immutable field changed: removed slice1.1.IntElem with value '42'", err.Error())
}

func TestValidateSpecDiff3(t *testing.T) {
	var d1, d2 sampleDataMeta
	var err error

	err = yaml.Unmarshal([]byte(`
ints: [11, 12, 13]
slice2:
  - str1: strv11
    str2: strv21
    int: 42
    interface: 11
  - str1: strv12
    str2: strv22
    int: 42
    interface: "12"
`), &d1)
	require.NoError(t, err)

	// change editable field of item in immutable slice
	err = yaml.Unmarshal([]byte(`
ints: [11, 12, 13]
slice2:
  - str1: strv11
    str2: strv233
    int: 42
    interface: 11
  - str1: strv12
    str2: strv22
    int: 42
    interface: "12"
`), &d2)
	require.NoError(t, err)
	err = ValidateSpecDiff(d1, d2)
	require.NoError(t, err)

	// change immutable field of item in immutable slice
	err = yaml.Unmarshal([]byte(`
ints: [11, 12, 13]
slice2:
  - str1: strv11
    str2: strv21
    int: 42
    interface: 11
  - str1: strv12
    str2: strv22
    int: 43
    interface: "12"
`), &d2)
	require.NoError(t, err)
	err = ValidateSpecDiff(d1, d2)
	require.Error(t, err)
	require.Equal(t, "immutable field changed: StructSlice2.1.IntElem changed from '42' to '43'", err.Error())

	// Add item to immutable slice
	err = yaml.Unmarshal([]byte(`
ints: [11, 12, 13]
slice2:
  - str1: strv11
    str2: strv21
    int: 42
    interface: 11
  - str1: strv12
    str2: strv22
    int: 42
    interface: "12"
  - str1: strv31
    str2: strv32
`), &d2)
	require.NoError(t, err)
	err = ValidateSpecDiff(d1, d2)
	require.Error(t, err)
	require.Equal(t, "immutable field changed: added StructSlice2.2.str1 with value 'strv31', added StructSlice2.2.str2 with value 'strv32'", err.Error())

	// Remove item from immutable slice
	err = yaml.Unmarshal([]byte(`
ints: [11, 12, 13]
slice2:
  - str1: strv11
    str2: strv21
    int: 42
    interface: 11
`), &d2)
	require.NoError(t, err)
	err = ValidateSpecDiff(d1, d2)
	require.Error(t, err)
	require.Equal(t, "immutable field changed: removed StructSlice2.1.str1 with value 'strv12', removed StructSlice2.1.str2 with value 'strv22', removed StructSlice2.1.IntElem with value '42', removed StructSlice2.1.interface with value '12'", err.Error())
}

func TestValidateSpecDiff4(t *testing.T) {
	var d1, d2 sampleDataMeta
	var err error

	err = yaml.Unmarshal([]byte(`
ints: [11, 12, 13]
slice3:
  - str1: strv11
    str2: strv21
`), &d1)
	require.NoError(t, err)

	// Add item with only editable fields to editable slice
	err = yaml.Unmarshal([]byte(`
ints: [11, 12, 13]
slice3:
  - str1: strv11
    str2: strv21
  - str1: strv21
    str2: strv22
`), &d2)
	require.NoError(t, err)
	err = ValidateSpecDiff(d1, d2)
	require.NoError(t, err)

	// Remove item with only editable fields from editable slice
	err = yaml.Unmarshal([]byte(`
ints: [11, 12, 13]
slice3:
  - str1: strv21
    str2: strv22
`), &d2)
	require.NoError(t, err)
	err = ValidateSpecDiff(d1, d2)
	require.NoError(t, err)
}

func TestValidateSpecDiff5(t *testing.T) {
	var d1, d2 sampleDataMeta
	var err error

	err = yaml.Unmarshal([]byte(`
ints: [11, 12, 13]
slice1:
  - str1: strv11
    str2: strv21
    interslice:
      - key0: 0
  - str1: strv12
    str2: strv22
slice2:
  - str1: strv13
    str2: strv14
    interslice:
      - key0: 0
`), &d1)
	require.NoError(t, err)

	// Modify item of editable slice in item of editable slice
	err = yaml.Unmarshal([]byte(`
ints: [11, 12, 13]
slice1:
  - str1: strv11
    str2: strv21
    interslice:
      - key0: 0.1
  - str1: strv12
    str2: strv22
    interslice:
      - key1: 1
      - key2: "v2"
slice2:
  - str1: strv13
    str2: strv14
    interslice:
      - key0: 0
`), &d2)
	require.NoError(t, err)
	err = ValidateSpecDiff(d1, d2)
	require.NoError(t, err)

	// Modify item of editable slice in item of editable slice
	err = yaml.Unmarshal([]byte(`
ints: [11, 12, 13]
slice1:
  - str1: strv11
    str2: strv21
    interslice:
      - key0: 0
  - str1: strv12
    str2: strv22
    interslice:
      - key1: 1
      - key2: "v2"
slice2:
  - str1: strv13
    str2: strv14
    interslice:
      - key0: 0.2
`), &d2)
	require.NoError(t, err)
	err = ValidateSpecDiff(d1, d2)
	require.NoError(t, err)

	// Add item to editable slice to item of editable slice
	err = yaml.Unmarshal([]byte(`
ints: [11, 12, 13]
slice1:
  - str1: strv11
    str2: strv21
    interslice:
      - key0: 0
  - str1: strv12
    str2: strv22
    interslice:
      - key1: 1
      - key2: "v2"
slice2:
  - str1: strv13
    str2: strv14
    interslice:
      - key0: 0
`), &d2)
	require.NoError(t, err)
	err = ValidateSpecDiff(d1, d2)
	require.NoError(t, err)

	// Add item to editable slice to item of immutable slice
	err = yaml.Unmarshal([]byte(`
ints: [11, 12, 13]
slice1:
  - str1: strv11
    str2: strv21
    interslice:
      - key0: 0
  - str1: strv12
    str2: strv22
slice2:
  - str1: strv13
    str2: strv14
    interslice:
      - key0: 0
      - key3: 3.0
`), &d2)
	require.NoError(t, err)
	err = ValidateSpecDiff(d1, d2)
	require.NoError(t, err)
}

func TestValidateSpecDiff6(t *testing.T) {
	var d1, d2 sampleDataMeta
	var err error

	err = yaml.Unmarshal([]byte(`
ints: [11, 12, 13]
maps:
  - key0: 0
  - dot.key1: 1
  - dotkey.subkey.1: "1"
`), &d1)
	require.NoError(t, err)

	// Modify key without dot in name, in ignorable slice
	err = yaml.Unmarshal([]byte(`
ints: [11, 12, 13]
maps:
  - key0: 1
  - dot.key1: 1
  - dotkey.subkey.1: "1"
`), &d2)
	require.NoError(t, err)
	err = ValidateSpecDiff(d1, d2)
	require.NoError(t, err)

	// Modify key with one dot in name, in ignorable slice
	err = yaml.Unmarshal([]byte(`
ints: [11, 12, 13]
maps:
  - key0: 0
  - dot.key1: 11
  - dotkey.subkey.1: "1"
`), &d2)
	require.NoError(t, err)
	err = ValidateSpecDiff(d1, d2)
	require.NoError(t, err)

	// Modify key with two dots and number in name, in ignorable slice
	err = yaml.Unmarshal([]byte(`
ints: [11, 12, 13]
maps:
  - key0: 0
  - dot.key1: 1
  - dotkey.subkey.1: "12"
`), &d2)
	require.NoError(t, err)
	err = ValidateSpecDiff(d1, d2)
	require.NoError(t, err)
}

func TestValidateSpecDiffType(t *testing.T) {
	var d1, d2 sampleDataMeta
	var err error

	err = yaml.Unmarshal([]byte(`
ints: [11, 12, 13]
slice3:
  - key0: 0
`), &d1)
	require.NoError(t, err)

	// Modify key in editable map, with the same type
	err = yaml.Unmarshal([]byte(`
ints: [11, 12, 13]
slice3:
  - key0: 1
`), &d2)
	require.NoError(t, err)
	err = ValidateSpecDiff(d1, d2)
	require.NoError(t, err)

	// Modify key in editable map, with value type changed
	err = yaml.Unmarshal([]byte(`
ints: [11, 12, 13]
slice3:
  - key0: 2.0
`), &d2)
	require.NoError(t, err)
	err = ValidateSpecDiff(d1, d2)
	require.NoError(t, err)

	// Modify key in editable map, with value type changed
	err = yaml.Unmarshal([]byte(`
ints: [11, 12, 13]
slice3:
  - key0: sss
`), &d2)
	require.NoError(t, err)
	err = ValidateSpecDiff(d1, d2)
	require.NoError(t, err)
}

func TestValidateSpecDiffExpandable(t *testing.T) {
	var d1, d2 sampleDataMeta
	var err error

	err = yaml.Unmarshal([]byte(`
str2: "/ssd0/tiflash,/ssd1/tiflash"
`), &d1)
	require.NoError(t, err)

	// Expand path
	err = yaml.Unmarshal([]byte(`
str2: "/ssd0/tiflash,/ssd1/tiflash,/ssd2/tiflash"
`), &d2)
	require.NoError(t, err)
	err = ValidateSpecDiff(d1, d2)
	require.NoError(t, err)

	// Expand path with non-sorted paths
	err = yaml.Unmarshal([]byte(`
str2: "/ssd0/tiflash,/ssd2/tiflash,/ssd1/tiflash"
`), &d2)
	require.NoError(t, err)
	err = ValidateSpecDiff(d1, d2)
	require.NoError(t, err)

	// Expand path with non-sorted paths. Changing the first path is not allowed.
	err = yaml.Unmarshal([]byte(`
str2: "/ssd1/tiflash,/ssd0/tiflash,/ssd2/tiflash"
`), &d2)
	require.NoError(t, err)
	err = ValidateSpecDiff(d1, d2)
	require.Error(t, err)

	// Shrinking paths is not allowed
	err = yaml.Unmarshal([]byte(`
str2: "/ssd0/tiflash"
`), &d2)
	require.NoError(t, err)
	err = ValidateSpecDiff(d1, d2)
	require.Error(t, err)
}<|MERGE_RESOLUTION|>--- conflicted
+++ resolved
@@ -11,15 +11,13 @@
 package utils
 
 import (
-<<<<<<< HEAD
+	"testing"
+
 	. "github.com/pingcap/check"
 	"gopkg.in/yaml.v3"
-=======
-	"testing"
 
 	"github.com/stretchr/testify/require"
 	"gopkg.in/yaml.v2"
->>>>>>> 6282d0d3
 )
 
 type sampleDataMeta struct {
