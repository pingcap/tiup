// Copyright 2020 PingCAP, Inc.
//
// Licensed under the Apache License, Version 2.0 (the "License");
// you may not use this file except in compliance with the License.
// You may obtain a copy of the License at
//
//     http://www.apache.org/licenses/LICENSE-2.0
//
// Unless required by applicable law or agreed to in writing, software
// distributed under the License is distributed on an "AS IS" BASIS,
// See the License for the specific language governing permissions and
// limitations under the License.

package localdata

// DefaultTiupHome represents the default home directory for this build of tiup
// If this is left empty, the default will be thee combination of the running
// user's home directory and ProfileDirName
var DefaultTiupHome string

// ProfileDirName is the name of the profile directory to be used
var ProfileDirName = ".tiup"

const (
	// ComponentParentDir represent the parent directory of all downloaded components
	ComponentParentDir = "components"

	// ManifestParentDir represent the parent directory of all manifests
	ManifestParentDir = "manifests"

	// KeyInfoParentDir represent the parent directory of all keys
	KeyInfoParentDir = "keys"

	// DataParentDir represent the parent directory of all running instances
	DataParentDir = "data"

	// TelemetryDir represent the parent directory of telemetry info
	TelemetryDir = "telemetry"

	// StorageParentDir represent the parent directory of running component
	StorageParentDir = "storage"

	// EnvNameInstanceDataDir represents the working directory of specific instance
	EnvNameInstanceDataDir = "TIUP_INSTANCE_DATA_DIR"

	// EnvNameComponentDataDir represents the working directory of specific component
	EnvNameComponentDataDir = "TIUP_COMPONENT_DATA_DIR"

	// EnvNameComponentInstallDir represents the install directory of specific component
	EnvNameComponentInstallDir = "TIUP_COMPONENT_INSTALL_DIR"

	// EnvNameWorkDir represents the work directory of TiUP where user type the command `tiup xxx`
	EnvNameWorkDir = "TIUP_WORK_DIR"

	// EnvNameHome represents the environment name of tiup home directory
	EnvNameHome = "TIUP_HOME"

	// EnvNameTelemetryStatus represents the environment name of tiup telemetry status
	EnvNameTelemetryStatus = "TIUP_TELEMETRY_STATUS"

	// EnvNameTelemetryUUID represents the environment name of tiup telemetry uuid
	EnvNameTelemetryUUID = "TIUP_TELEMETRY_UUID"

	// EnvTag is the tag of the running component
	EnvTag = "TIUP_TAG"

	// EnvNameSSHPassPrompt is the variable name by which user specific the password prompt for sshpass
	EnvNameSSHPassPrompt = "TIUP_SSHPASS_PROMPT"

	// EnvNameNativeSSHClient is the variable name by which user can specific use native ssh client or not
	EnvNameNativeSSHClient = "TIUP_NATIVE_SSH"

<<<<<<< HEAD
	// EnvNameSSHType is the variable name by which user can specific the ssh type
	EnvNameSSHType = "TIUP_SSH"

	// EnvNameLocalHost is the variable name by which user can specific the localhost ip (default is 127.0.0.1)
	EnvNameLocalHost = "TIUP_LOCAL_IP"
=======
	// EnvNameSSHPath is the variable name by which user can specific the executable ssh binary path
	EnvNameSSHPath = "TIUP_SSH_PATH"

	// EnvNameSCPPath is the variable name by which user can specific the executable scp binary path
	EnvNameSCPPath = "TIUP_SCP_PATH"
>>>>>>> f645c99d

	// MetaFilename represents the process meta file name
	MetaFilename = "tiup_process_meta"
)<|MERGE_RESOLUTION|>--- conflicted
+++ resolved
@@ -70,19 +70,16 @@
 	// EnvNameNativeSSHClient is the variable name by which user can specific use native ssh client or not
 	EnvNameNativeSSHClient = "TIUP_NATIVE_SSH"
 
-<<<<<<< HEAD
 	// EnvNameSSHType is the variable name by which user can specific the ssh type
 	EnvNameSSHType = "TIUP_SSH"
 
 	// EnvNameLocalHost is the variable name by which user can specific the localhost ip (default is 127.0.0.1)
 	EnvNameLocalHost = "TIUP_LOCAL_IP"
-=======
 	// EnvNameSSHPath is the variable name by which user can specific the executable ssh binary path
 	EnvNameSSHPath = "TIUP_SSH_PATH"
 
 	// EnvNameSCPPath is the variable name by which user can specific the executable scp binary path
 	EnvNameSCPPath = "TIUP_SCP_PATH"
->>>>>>> f645c99d
 
 	// MetaFilename represents the process meta file name
 	MetaFilename = "tiup_process_meta"
