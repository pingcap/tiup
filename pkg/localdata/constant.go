// Copyright 2020 PingCAP, Inc.
//
// Licensed under the Apache License, Version 2.0 (the "License");
// you may not use this file except in compliance with the License.
// You may obtain a copy of the License at
//
//     http://www.apache.org/licenses/LICENSE-2.0
//
// Unless required by applicable law or agreed to in writing, software
// distributed under the License is distributed on an "AS IS" BASIS,
// See the License for the specific language governing permissions and
// limitations under the License.

package localdata

// DefaultTiupHome represents the default home directory for this build of tiup
// If this is left empty, the default will be thee combination of the running
// user's home directory and ProfileDirName
var DefaultTiupHome string

// ProfileDirName is the name of the profile directory to be used
var ProfileDirName = ".tiup"

// Notice: if you try to add a new env name which is notable by the user, shou should
// add it to cmd/env.go:envList so that the command `tiup env` will show that env.
const (
	// ComponentParentDir represent the parent directory of all downloaded components
	ComponentParentDir = "components"

	// ManifestParentDir represent the parent directory of all manifests
	ManifestParentDir = "manifests"

	// KeyInfoParentDir represent the parent directory of all keys
	KeyInfoParentDir = "keys"

	// DataParentDir represent the parent directory of all running instances
	DataParentDir = "data"

	// TelemetryDir represent the parent directory of telemetry info
	TelemetryDir = "telemetry"

	// StorageParentDir represent the parent directory of running component
	StorageParentDir = "storage"

	// EnvNameInstanceDataDir represents the working directory of specific instance
	EnvNameInstanceDataDir = "TIUP_INSTANCE_DATA_DIR"

	// EnvNameComponentDataDir represents the working directory of specific component
	EnvNameComponentDataDir = "TIUP_COMPONENT_DATA_DIR"

	// EnvNameComponentInstallDir represents the install directory of specific component
	EnvNameComponentInstallDir = "TIUP_COMPONENT_INSTALL_DIR"

	// EnvNameWorkDir represents the work directory of TiUP where user type the command `tiup xxx`
	EnvNameWorkDir = "TIUP_WORK_DIR"

	// EnvNameHome represents the environment name of tiup home directory
	EnvNameHome = "TIUP_HOME"

	// EnvNameTelemetryStatus represents the environment name of tiup telemetry status
	EnvNameTelemetryStatus = "TIUP_TELEMETRY_STATUS"

	// EnvNameTelemetryUUID represents the environment name of tiup telemetry uuid
	EnvNameTelemetryUUID = "TIUP_TELEMETRY_UUID"

	// EnvTag is the tag of the running component
	EnvTag = "TIUP_TAG"

	// EnvNameSSHPassPrompt is the variable name by which user specific the password prompt for sshpass
	EnvNameSSHPassPrompt = "TIUP_SSHPASS_PROMPT"

	// EnvNameNativeSSHClient is the variable name by which user can specific use native ssh client or not
	EnvNameNativeSSHClient = "TIUP_NATIVE_SSH"

	// EnvNameSSHPath is the variable name by which user can specific the executable ssh binary path
	EnvNameSSHPath = "TIUP_SSH_PATH"

	// EnvNameSCPPath is the variable name by which user can specific the executable scp binary path
	EnvNameSCPPath = "TIUP_SCP_PATH"

	// EnvNameKeepSourceTarget is the variable name by which user can keep the source target or not
	EnvNameKeepSourceTarget = "TIUP_KEEP_SOURCE_TARGET"

<<<<<<< HEAD
	// EnvNameMirrorSyncScript make it possible for user to sync mirror commit to other place (eg. CDN)
	EnvNameMirrorSyncScript = "TIUP_MIRROR_SYNC_SCRIPT"
=======
	// EnvNameLogPath is the variable name by which user can write the log files into
	EnvNameLogPath = "TIUP_LOG_PATH"
>>>>>>> d1c4866d

	// MetaFilename represents the process meta file name
	MetaFilename = "tiup_process_meta"
)<|MERGE_RESOLUTION|>--- conflicted
+++ resolved
@@ -81,13 +81,11 @@
 	// EnvNameKeepSourceTarget is the variable name by which user can keep the source target or not
 	EnvNameKeepSourceTarget = "TIUP_KEEP_SOURCE_TARGET"
 
-<<<<<<< HEAD
 	// EnvNameMirrorSyncScript make it possible for user to sync mirror commit to other place (eg. CDN)
 	EnvNameMirrorSyncScript = "TIUP_MIRROR_SYNC_SCRIPT"
-=======
+  
 	// EnvNameLogPath is the variable name by which user can write the log files into
 	EnvNameLogPath = "TIUP_LOG_PATH"
->>>>>>> d1c4866d
 
 	// MetaFilename represents the process meta file name
 	MetaFilename = "tiup_process_meta"
