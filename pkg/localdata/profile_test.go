// Copyright 2020 PingCAP, Inc.
//
// Licensed under the Apache License, Version 2.0 (the "License");
// you may not use this file except in compliance with the License.
// You may obtain a copy of the License at
//
//     http://www.apache.org/licenses/LICENSE-2.0
//
// Unless required by applicable law or agreed to in writing, software
// distributed under the License is distributed on an "AS IS" BASIS,
// See the License for the specific language governing permissions and
// limitations under the License.

package localdata

import (
	"os"
	"path"
	"path/filepath"
	"testing"

<<<<<<< HEAD
	"github.com/google/uuid"
=======
>>>>>>> 7dfba3fb
	"github.com/pingcap/tiup/pkg/utils"
	"github.com/stretchr/testify/require"
)

func TestResetMirror(t *testing.T) {
<<<<<<< HEAD
	uuid := uuid.New().String()
	root := path.Join("/tmp", uuid)
	_ = os.Mkdir(root, 0o755)
	_ = os.Mkdir(path.Join(root, "bin"), 0o755)
	defer os.RemoveAll(root)
=======
	root := t.TempDir()
	require.NoError(t, os.Mkdir(path.Join(root, "bin"), 0o755))

	cfg, _ := InitConfig(root)
	profile := NewProfile(root, cfg)

	require.NoError(t, profile.ResetMirror("https://tiup-mirrors.pingcap.com", ""))
	require.Error(t, profile.ResetMirror("https://example.com", ""))
	require.NoError(t, profile.ResetMirror("https://example.com", "https://tiup-mirrors.pingcap.com/root.json"))

	require.NoError(t, utils.Copy(path.Join(root, "bin"), path.Join(root, "mock-mirror")))

	require.NoError(t, profile.ResetMirror(path.Join(root, "mock-mirror"), ""))
	require.Error(t, profile.ResetMirror(root, ""))
	require.NoError(t, profile.ResetMirror(root, path.Join(root, "mock-mirror", "root.json")))
}

func TestWriteMetaFile_abs(t *testing.T) {
	tmpdir := t.TempDir()
>>>>>>> 7dfba3fb

	instance := filepath.Join(tmpdir, "testinstance")
	cfg, _ := InitConfig(tmpdir)
	profile := NewProfile(tmpdir, cfg)

	p := Process{}
	err := profile.WriteMetaFile(instance, &p)
	require.NoError(t, err)

	_, err = os.Stat(instance)
	require.NoError(t, err)
}

func TestWriteMetaFile_rel(t *testing.T) {
	tmpdir := t.TempDir()

	instance := "testinstance"
	cfg, _ := InitConfig(tmpdir)
	profile := NewProfile(tmpdir, cfg)

	p := Process{}
	err := profile.WriteMetaFile(instance, &p)
	require.NoError(t, err)

	_, err = os.Stat(profile.Path(instance))
	require.NoError(t, err)
}

func TestWriteMetaFile_readback(t *testing.T) {
	tmpdir := t.TempDir()

<<<<<<< HEAD
	require.NoError(t, profile.ResetMirror("https://tiup-mirrors.pingcap.com", ""))
	require.Error(t, profile.ResetMirror("https://example.com", ""))
	require.NoError(t, profile.ResetMirror("https://example.com", "https://tiup-mirrors.pingcap.com/root.json"))

	require.NoError(t, utils.Copy(path.Join(root, "bin"), path.Join(root, "mock-mirror")))

	require.NoError(t, profile.ResetMirror(path.Join(root, "mock-mirror"), ""))
	require.Error(t, profile.ResetMirror(root, ""))
	require.NoError(t, profile.ResetMirror(root, path.Join(root, "mock-mirror", "root.json")))
=======
	instance := filepath.Join(tmpdir, DataParentDir, "testinstance")
	cfg, _ := InitConfig(tmpdir)
	profile := NewProfile(tmpdir, cfg)

	p := Process{}
	err := profile.WriteMetaFile(instance, &p)
	require.NoError(t, err)

	p2, err := profile.ReadMetaFile(filepath.Base(instance))
	require.NoError(t, err)
	require.NotNil(t, p2)
	require.Equal(t, p, *p2)
>>>>>>> 7dfba3fb
}<|MERGE_RESOLUTION|>--- conflicted
+++ resolved
@@ -19,22 +19,11 @@
 	"path/filepath"
 	"testing"
 
-<<<<<<< HEAD
-	"github.com/google/uuid"
-=======
->>>>>>> 7dfba3fb
 	"github.com/pingcap/tiup/pkg/utils"
 	"github.com/stretchr/testify/require"
 )
 
 func TestResetMirror(t *testing.T) {
-<<<<<<< HEAD
-	uuid := uuid.New().String()
-	root := path.Join("/tmp", uuid)
-	_ = os.Mkdir(root, 0o755)
-	_ = os.Mkdir(path.Join(root, "bin"), 0o755)
-	defer os.RemoveAll(root)
-=======
 	root := t.TempDir()
 	require.NoError(t, os.Mkdir(path.Join(root, "bin"), 0o755))
 
@@ -54,7 +43,6 @@
 
 func TestWriteMetaFile_abs(t *testing.T) {
 	tmpdir := t.TempDir()
->>>>>>> 7dfba3fb
 
 	instance := filepath.Join(tmpdir, "testinstance")
 	cfg, _ := InitConfig(tmpdir)
@@ -86,17 +74,6 @@
 func TestWriteMetaFile_readback(t *testing.T) {
 	tmpdir := t.TempDir()
 
-<<<<<<< HEAD
-	require.NoError(t, profile.ResetMirror("https://tiup-mirrors.pingcap.com", ""))
-	require.Error(t, profile.ResetMirror("https://example.com", ""))
-	require.NoError(t, profile.ResetMirror("https://example.com", "https://tiup-mirrors.pingcap.com/root.json"))
-
-	require.NoError(t, utils.Copy(path.Join(root, "bin"), path.Join(root, "mock-mirror")))
-
-	require.NoError(t, profile.ResetMirror(path.Join(root, "mock-mirror"), ""))
-	require.Error(t, profile.ResetMirror(root, ""))
-	require.NoError(t, profile.ResetMirror(root, path.Join(root, "mock-mirror", "root.json")))
-=======
 	instance := filepath.Join(tmpdir, DataParentDir, "testinstance")
 	cfg, _ := InitConfig(tmpdir)
 	profile := NewProfile(tmpdir, cfg)
@@ -109,5 +86,4 @@
 	require.NoError(t, err)
 	require.NotNil(t, p2)
 	require.Equal(t, p, *p2)
->>>>>>> 7dfba3fb
 }