--- conflicted
+++ resolved
@@ -219,15 +219,10 @@
 }
 
 // ScaleConfig deploy temporary config on scaling
-<<<<<<< HEAD
 func (i *PDInstance) ScaleConfig(e executor.Executor, topo Topology, clusterName, clusterVersion, deployUser string, paths meta.DirPaths) error {
-	if err := i.instance.InitConfig(e, clusterName, clusterVersion, deployUser, paths); err != nil {
-=======
-func (i *PDInstance) ScaleConfig(e executor.Executor, cluster *Specification, clusterName, clusterVersion, deployUser string, paths meta.DirPaths) error {
 	// We need pd.toml here, but we don't need to check it
 	if err := i.InitConfig(e, clusterName, clusterVersion, deployUser, paths); err != nil &&
 		errors.Cause(err) != ErrorCheckConfig {
->>>>>>> 4ce9c651
 		return err
 	}
 
