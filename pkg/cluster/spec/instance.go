// Copyright 2020 PingCAP, Inc.
//
// Licensed under the Apache License, Version 2.0 (the "License");
// you may not use this file except in compliance with the License.
// You may obtain a copy of the License at
//
//     http://www.apache.org/licenses/LICENSE-2.0
//
// Unless required by applicable law or agreed to in writing, software
// distributed under the License is distributed on an "AS IS" BASIS,
// See the License for the specific language governing permissions and
// limitations under the License.

package spec

import (
	"context"
	"crypto/tls"
	"fmt"
	"os"
	"path"
	"path/filepath"
	"reflect"
	"strings"
	"time"

	"github.com/google/uuid"
	"github.com/pingcap/errors"
	"github.com/pingcap/tiup/pkg/checkpoint"
	"github.com/pingcap/tiup/pkg/cluster/ctxt"
	"github.com/pingcap/tiup/pkg/cluster/module"
	system "github.com/pingcap/tiup/pkg/cluster/template/systemd"
	"github.com/pingcap/tiup/pkg/meta"
	"github.com/pingcap/tiup/pkg/utils"
	"go.uber.org/zap"
)

// Components names
const (
	ComponentTiDB             = "tidb"
	ComponentTiKV             = "tikv"
	ComponentTiKVWorker       = "tikv-worker"
	ComponentPD               = "pd"
	ComponentTSO              = "tso"
	ComponentScheduling       = "scheduling"
	ComponentRouter           = "router"
<<<<<<< HEAD
=======
	ComponentResourceManager  = "resource-manager"
>>>>>>> 9338c69b
	ComponentTiFlash          = "tiflash"
	ComponentTiProxy          = "tiproxy"
	ComponentGrafana          = "grafana"
	ComponentDrainer          = "drainer"
	ComponentDashboard        = "tidb-dashboard"
	ComponentPump             = "pump"
	ComponentCDC              = "cdc"
	ComponentTiKVCDC          = "tikv-cdc"
	ComponentTiSpark          = "tispark"
	ComponentSpark            = "spark"
	ComponentAlertmanager     = "alertmanager"
	ComponentDMMaster         = "dm-master"
	ComponentDMWorker         = "dm-worker"
	ComponentPrometheus       = "prometheus"
	ComponentBlackboxExporter = "blackbox_exporter"
	ComponentNodeExporter     = "node_exporter"
	ComponentCheckCollector   = "insight"
)

var (
	// CopyConfigFile is the checkpoint to cache config file transfer action
	CopyConfigFile = checkpoint.Register(
		checkpoint.Field("config-file", reflect.DeepEqual),
	)
)

// Component represents a component of the cluster.
type Component interface {
	Name() string
	Role() string
	Source() string
	Instances() []Instance
	CalculateVersion(string) string
	SetVersion(string)
}

// UpdateConfig is used to control behavior pre/post hook of instances.
type UpdateConfig struct {
	CurrentVersion string
	TargetVersion  string
}

// RollingUpdateInstance represent a instance need to transfer state when restart.
// e.g transfer leader.
type RollingUpdateInstance interface {
	PreRestart(ctx context.Context, topo Topology, apiTimeoutSeconds int, tlsCfg *tls.Config, extra *UpdateConfig) error
	PostRestart(ctx context.Context, topo Topology, tlsCfg *tls.Config, extra *UpdateConfig) error
}

// Instance represents the instance.
type Instance interface {
	InstanceSpec
	ID() string
	Ready(context.Context, ctxt.Executor, uint64, *tls.Config) error
	InitConfig(ctx context.Context, e ctxt.Executor, clusterName string, clusterVersion string, deployUser string, paths meta.DirPaths) error
	ScaleConfig(ctx context.Context, e ctxt.Executor, topo Topology, clusterName string, clusterVersion string, deployUser string, paths meta.DirPaths) error
	PrepareStart(ctx context.Context, tlsCfg *tls.Config) error
	ComponentName() string
	ComponentSource() string
	InstanceName() string
	ServiceName() string
	ResourceControl() meta.ResourceControl
	GetHost() string
	GetManageHost() string
	GetPort() int
	GetSSHPort() int
	GetNumaNode() string
	GetNumaCores() string
	DeployDir() string
	UsedPorts() []int
	UsedDirs() []string
	Status(ctx context.Context, timeout time.Duration, tlsCfg *tls.Config, pdList ...string) string
	Uptime(ctx context.Context, timeout time.Duration, tlsCfg *tls.Config) time.Duration
	DataDir() string
	LogDir() string
	OS() string // only linux supported now
	Arch() string
	IsPatched() bool
	SetPatched(bool)
	CalculateVersion(string) string
	// SetVersion(string)
	setTLSConfig(ctx context.Context, enableTLS bool, configs map[string]any, paths meta.DirPaths) (map[string]any, error)
}

// PortStarted wait until a port is being listened
func PortStarted(ctx context.Context, e ctxt.Executor, port int, timeout uint64) error {
	c := module.WaitForConfig{
		Port:    port,
		State:   "started",
		Timeout: time.Second * time.Duration(timeout),
	}
	w := module.NewWaitFor(c)
	return w.Execute(ctx, e)
}

// PortStopped wait until a port is being released
func PortStopped(ctx context.Context, e ctxt.Executor, port int, timeout uint64) error {
	c := module.WaitForConfig{
		Port:    port,
		State:   "stopped",
		Timeout: time.Second * time.Duration(timeout),
	}
	w := module.NewWaitFor(c)
	return w.Execute(ctx, e)
}

// BaseInstance implements some method of Instance interface..
type BaseInstance struct {
	InstanceSpec

	Name       string
	Host       string
	ManageHost string
	ListenHost string
	Port       int
	SSHP       int
	Source     string
	NumaNode   string
	NumaCores  string

	Ports    []int
	Dirs     []string
	StatusFn func(ctx context.Context, timeout time.Duration, tlsCfg *tls.Config, pdHosts ...string) string
	UptimeFn func(ctx context.Context, timeout time.Duration, tlsCfg *tls.Config) time.Duration

	Component Component
}

// Ready implements Instance interface
func (i *BaseInstance) Ready(ctx context.Context, e ctxt.Executor, timeout uint64, _ *tls.Config) error {
	return PortStarted(ctx, e, i.Port, timeout)
}

// InitConfig init the service configuration.
func (i *BaseInstance) InitConfig(ctx context.Context, e ctxt.Executor, opt GlobalOptions, user string, paths meta.DirPaths) (err error) {
	comp := i.ComponentName()
	host := i.GetHost()
	port := i.GetPort()
	sysCfg := filepath.Join(paths.Cache, fmt.Sprintf("%s-%s-%d.service", comp, host, port))

	// insert checkpoint
	point := checkpoint.Acquire(ctx, CopyConfigFile, map[string]any{"config-file": sysCfg})
	defer func() {
		point.Release(err, zap.String("config-file", sysCfg))
	}()

	if point.Hit() != nil {
		return nil
	}

	systemdMode := opt.SystemdMode
	if len(systemdMode) == 0 {
		systemdMode = SystemMode
	}

	resource := MergeResourceControl(opt.ResourceControl, i.ResourceControl())
	systemCfg := system.NewConfig(comp, user, paths.Deploy).
		WithMemoryLimit(resource.MemoryLimit).
		WithCPUQuota(resource.CPUQuota).
		WithLimitCORE(resource.LimitCORE).
		WithTimeoutStartSec(resource.TimeoutStartSec).
		WithTimeoutStopSec(resource.TimeoutStopSec).
		WithIOReadBandwidthMax(resource.IOReadBandwidthMax).
		WithIOWriteBandwidthMax(resource.IOWriteBandwidthMax).
		WithSystemdMode(string(systemdMode))

	// For not auto start if using binlogctl to offline.
	// bad design
	if comp == ComponentPump || comp == ComponentDrainer {
		systemCfg.Restart = "on-failure"
	}

	if err := systemCfg.ConfigToFile(sysCfg); err != nil {
		return errors.Trace(err)
	}
	tgt := filepath.Join("/tmp", comp+"_"+uuid.New().String()+".service")
	if err := e.Transfer(ctx, sysCfg, tgt, false, 0, false); err != nil {
		return errors.Annotatef(err, "transfer from %s to %s failed", sysCfg, tgt)
	}
	systemdDir := "/etc/systemd/system/"
	sudo := true
	if opt.SystemdMode == UserMode {
		systemdDir = "~/.config/systemd/user/"
		sudo = false
	}
	cmd := fmt.Sprintf("mv %s %s%s-%d.service", tgt, systemdDir, comp, port)
	if _, _, err := e.Execute(ctx, cmd, sudo); err != nil {
		return errors.Annotatef(err, "execute: %s", cmd)
	}

	// restorecon restores SELinux Contexts
	// Check with: ls -lZ /path/to/file
	// If the context is wrong systemctl will complain about a missing unit file
	// Note that we won't check for errors here because:
	// - We don't support SELinux in Enforcing mode
	// - restorecon might not be available (Ubuntu doesn't install SELinux tools by default)
	cmd = fmt.Sprintf("restorecon %s%s-%d.service", systemdDir, comp, port)
	e.Execute(ctx, cmd, sudo) //nolint

	// doesn't work
	if _, err := i.setTLSConfig(ctx, false, nil, paths); err != nil {
		return err
	}

	return nil
}

// setTLSConfig set TLS Config to support enable/disable TLS
// baseInstance no need to configure TLS
func (i *BaseInstance) setTLSConfig(ctx context.Context, enableTLS bool, configs map[string]any, paths meta.DirPaths) (map[string]any, error) {
	return nil, nil
}

// TransferLocalConfigFile scp local config file to remote
// Precondition: the user on remote have permission to access & mkdir of dest files
func (i *BaseInstance) TransferLocalConfigFile(ctx context.Context, e ctxt.Executor, local, remote string) error {
	remoteDir := filepath.Dir(remote)
	// make sure the directory exists
	cmd := fmt.Sprintf("mkdir -p %s", remoteDir)
	if _, _, err := e.Execute(ctx, cmd, false); err != nil {
		return errors.Annotatef(err, "execute: %s", cmd)
	}

	if err := e.Transfer(ctx, local, remote, false, 0, false); err != nil {
		return errors.Annotatef(err, "transfer from %s to %s failed", local, remote)
	}

	return nil
}

// TransferLocalConfigDir scp local config directory to remote
// Precondition: the user on remote have right to access & mkdir of dest files
func (i *BaseInstance) TransferLocalConfigDir(ctx context.Context, e ctxt.Executor, local, remote string, filter func(string) bool) error {
	return i.IteratorLocalConfigDir(ctx, local, filter, func(fname string) error {
		localPath := path.Join(local, fname)
		remotePath := path.Join(remote, fname)
		if err := i.TransferLocalConfigFile(ctx, e, localPath, remotePath); err != nil {
			return errors.Annotatef(err, "transfer local config (%s -> %s) failed", localPath, remotePath)
		}
		return nil
	})
}

// IteratorLocalConfigDir iterators the local dir with filter, then invoke f for each found fileName
func (i *BaseInstance) IteratorLocalConfigDir(ctx context.Context, local string, filter func(string) bool, f func(string) error) error {
	files, err := os.ReadDir(local)
	if err != nil {
		return errors.Annotatef(err, "read local directory %s failed", local)
	}

	for _, file := range files {
		if filter != nil && !filter(file.Name()) {
			continue
		}
		if err := f(file.Name()); err != nil {
			return err
		}
	}

	return nil
}

// MergeServerConfig merges the server configuration and overwrite the global configuration
func (i *BaseInstance) MergeServerConfig(ctx context.Context, e ctxt.Executor, globalConf, instanceConf map[string]any, paths meta.DirPaths) error {
	fp := filepath.Join(paths.Cache, fmt.Sprintf("%s-%s-%d.toml", i.ComponentName(), i.GetHost(), i.GetPort()))
	conf, err := Merge2Toml(i.ComponentName(), globalConf, instanceConf)
	if err != nil {
		return err
	}
	err = utils.WriteFile(fp, conf, os.ModePerm)
	if err != nil {
		return err
	}
	dst := filepath.Join(paths.Deploy, "conf", fmt.Sprintf("%s.toml", i.ComponentName()))
	// transfer config
	return e.Transfer(ctx, fp, dst, false, 0, false)
}

// mergeTiFlashLearnerServerConfig merges the server configuration and overwrite the global configuration
func (i *BaseInstance) mergeTiFlashLearnerServerConfig(ctx context.Context, e ctxt.Executor, globalConf, instanceConf map[string]any, paths meta.DirPaths) error {
	fp := filepath.Join(paths.Cache, fmt.Sprintf("%s-learner-%s-%d.toml", i.ComponentName(), i.GetHost(), i.GetPort()))
	conf, err := Merge2Toml(i.ComponentName()+"-learner", globalConf, instanceConf)
	if err != nil {
		return err
	}
	err = utils.WriteFile(fp, conf, os.ModePerm)
	if err != nil {
		return err
	}
	dst := filepath.Join(paths.Deploy, "conf", fmt.Sprintf("%s-learner.toml", i.ComponentName()))
	// transfer config
	return e.Transfer(ctx, fp, dst, false, 0, false)
}

// ID returns the identifier of this instance, the ID is constructed by host:port
func (i *BaseInstance) ID() string {
	return utils.JoinHostPort(i.Host, i.Port)
}

// ComponentName implements Instance interface
func (i *BaseInstance) ComponentName() string {
	return i.Name
}

// ComponentSource implements Instance interface
func (i *BaseInstance) ComponentSource() string {
	if i.Source != "" {
		return i.Source
	} else if i.Component.Source() != "" {
		return i.Component.Source()
	}
	return i.ComponentName()
}

// InstanceName implements Instance interface
func (i *BaseInstance) InstanceName() string {
	if i.Port > 0 {
		return fmt.Sprintf("%s%d", i.Name, i.Port)
	}
	return i.ComponentName()
}

// ServiceName implements Instance interface
func (i *BaseInstance) ServiceName() string {
	var name string
	switch i.ComponentName() {
	case ComponentSpark, ComponentTiSpark:
		name = i.Role()
	default:
		name = i.Name
	}
	if i.Port > 0 {
		return fmt.Sprintf("%s-%d.service", name, i.Port)
	}
	return fmt.Sprintf("%s.service", name)
}

// GetHost implements Instance interface
func (i *BaseInstance) GetHost() string {
	return i.Host
}

// GetManageHost implements Instance interface
func (i *BaseInstance) GetManageHost() string {
	if i.ManageHost != "" {
		return i.ManageHost
	}
	return i.Host
}

// GetListenHost implements Instance interface
func (i *BaseInstance) GetListenHost() string {
	if i.ListenHost == "" {
		// ipv6 address
		if strings.Contains(i.Host, ":") {
			return "::"
		}
		return "0.0.0.0"
	}
	return i.ListenHost
}

// GetSSHPort implements Instance interface
func (i *BaseInstance) GetSSHPort() int {
	return i.SSHP
}

// GetNumaNode implements Instance interface
func (i *BaseInstance) GetNumaNode() string {
	return i.NumaNode
}

// GetNumaCores implements Instance interface
func (i *BaseInstance) GetNumaCores() string {
	return i.NumaCores
}

// DeployDir implements Instance interface
func (i *BaseInstance) DeployDir() string {
	return reflect.Indirect(reflect.ValueOf(i.InstanceSpec)).FieldByName("DeployDir").String()
}

// TLSDir implements Instance interface
func (i *BaseInstance) TLSDir() string {
	return i.DeployDir()
}

// DataDir implements Instance interface
func (i *BaseInstance) DataDir() string {
	dataDir := reflect.Indirect(reflect.ValueOf(i.InstanceSpec)).FieldByName("DataDir")
	if !dataDir.IsValid() {
		return ""
	}

	// the default data_dir is relative to deploy_dir
	if dataDir.String() != "" && !strings.HasPrefix(dataDir.String(), "/") {
		return filepath.Join(i.DeployDir(), dataDir.String())
	}

	return dataDir.String()
}

// LogDir implements Instance interface
func (i *BaseInstance) LogDir() string {
	logDir := ""

	field := reflect.Indirect(reflect.ValueOf(i.InstanceSpec)).FieldByName("LogDir")
	if field.IsValid() {
		logDir = field.Interface().(string)
	}

	if logDir == "" {
		logDir = "log"
	}
	if !strings.HasPrefix(logDir, "/") {
		logDir = filepath.Join(i.DeployDir(), logDir)
	}
	return logDir
}

// OS implements Instance interface
func (i *BaseInstance) OS() string {
	v := reflect.Indirect(reflect.ValueOf(i.InstanceSpec)).FieldByName("OS")
	if !v.IsValid() {
		return ""
	}
	return v.Interface().(string)
}

// Arch implements Instance interface
func (i *BaseInstance) Arch() string {
	v := reflect.Indirect(reflect.ValueOf(i.InstanceSpec)).FieldByName("Arch")
	if !v.IsValid() {
		return ""
	}
	return v.Interface().(string)
}

// IsPatched implements Instance interface
func (i *BaseInstance) IsPatched() bool {
	v := reflect.Indirect(reflect.ValueOf(i.InstanceSpec)).FieldByName("Patched")
	if !v.IsValid() {
		return false
	}
	return v.Bool()
}

// SetPatched implements the Instance interface
func (i *BaseInstance) SetPatched(p bool) {
	v := reflect.Indirect(reflect.ValueOf(i.InstanceSpec)).FieldByName("Patched")
	if !v.CanSet() {
		return
	}
	v.SetBool(p)
}

// CalculateVersion implements the Instance interface
func (i *BaseInstance) CalculateVersion(globalVersion string) string {
	return i.Component.CalculateVersion(globalVersion)
}

// PrepareStart checks instance requirements before starting
func (i *BaseInstance) PrepareStart(ctx context.Context, tlsCfg *tls.Config) error {
	return nil
}

// MergeResourceControl merge the rhs into lhs and overwrite rhs if lhs has value for same field
func MergeResourceControl(lhs, rhs meta.ResourceControl) meta.ResourceControl {
	if rhs.MemoryLimit != "" {
		lhs.MemoryLimit = rhs.MemoryLimit
	}
	if rhs.CPUQuota != "" {
		lhs.CPUQuota = rhs.CPUQuota
	}
	if rhs.IOReadBandwidthMax != "" {
		lhs.IOReadBandwidthMax = rhs.IOReadBandwidthMax
	}
	if rhs.IOWriteBandwidthMax != "" {
		lhs.IOWriteBandwidthMax = rhs.IOWriteBandwidthMax
	}
	if rhs.LimitCORE != "" {
		lhs.LimitCORE = rhs.LimitCORE
	}
	if rhs.TimeoutStartSec != "" {
		lhs.TimeoutStartSec = rhs.TimeoutStartSec
	}
	if rhs.TimeoutStopSec != "" {
		lhs.TimeoutStopSec = rhs.TimeoutStopSec
	}
	return lhs
}

// ResourceControl return cgroups config of instance
func (i *BaseInstance) ResourceControl() meta.ResourceControl {
	if v := reflect.Indirect(reflect.ValueOf(i.InstanceSpec)).FieldByName("ResourceControl"); v.IsValid() {
		return v.Interface().(meta.ResourceControl)
	}
	return meta.ResourceControl{}
}

// GetPort implements Instance interface
func (i *BaseInstance) GetPort() int {
	return i.Port
}

// UsedPorts implements Instance interface
func (i *BaseInstance) UsedPorts() []int {
	return i.Ports
}

// UsedDirs implements Instance interface
func (i *BaseInstance) UsedDirs() []string {
	return i.Dirs
}

// Status implements Instance interface
func (i *BaseInstance) Status(ctx context.Context, timeout time.Duration, tlsCfg *tls.Config, pdList ...string) string {
	return i.StatusFn(ctx, timeout, tlsCfg, pdList...)
}

// Uptime implements Instance interface
func (i *BaseInstance) Uptime(ctx context.Context, timeout time.Duration, tlsCfg *tls.Config) time.Duration {
	return i.UptimeFn(ctx, timeout, tlsCfg)
}<|MERGE_RESOLUTION|>--- conflicted
+++ resolved
@@ -44,10 +44,7 @@
 	ComponentTSO              = "tso"
 	ComponentScheduling       = "scheduling"
 	ComponentRouter           = "router"
-<<<<<<< HEAD
-=======
 	ComponentResourceManager  = "resource-manager"
->>>>>>> 9338c69b
 	ComponentTiFlash          = "tiflash"
 	ComponentTiProxy          = "tiproxy"
 	ComponentGrafana          = "grafana"
