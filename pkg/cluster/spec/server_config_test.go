package spec

import (
	"bytes"
	"testing"

<<<<<<< HEAD
	"github.com/pingcap/check"
	"gopkg.in/yaml.v3"
=======
	"github.com/stretchr/testify/require"
	"gopkg.in/yaml.v2"
>>>>>>> f2a5db1f
)

func TestMerge(t *testing.T) {
	yamlData := []byte(`
server_configs:
  tidb:
    performance.feedback-probability: 0.0
`)

	topo := new(Specification)

	err := yaml.Unmarshal(yamlData, topo)
	require.NoError(t, err)

	yamlData, err = yaml.Marshal(topo)
	require.NoError(t, err)
	decimal := bytes.Contains(yamlData, []byte("0.0"))
	require.True(t, decimal)

	get, err := Merge2Toml("tidb", topo.ServerConfigs.TiDB, nil)
	require.NoError(t, err)

	decimal = bytes.Contains(get, []byte("0.0"))
	require.True(t, decimal)
}

func TestGetValueFromPath(t *testing.T) {
	yamlData := []byte(`
server_configs:
  tidb:
    a.b.c.d: 1
    a.b:
        c.e: 3
    a.b.c:
          f: 4
    h.i.j.k: [1, 2, 4]
    e:
      f: true
`)

	topo := new(Specification)

	err := yaml.Unmarshal(yamlData, topo)
	require.NoError(t, err)

	require.Equal(t, 1, GetValueFromPath(topo.ServerConfigs.TiDB, "a.b.c.d"))
	require.Equal(t, 3, GetValueFromPath(topo.ServerConfigs.TiDB, "a.b.c.e"))
	require.Equal(t, 4, GetValueFromPath(topo.ServerConfigs.TiDB, "a.b.c.f"))
	require.Equal(t, []any{1, 2, 4}, GetValueFromPath(topo.ServerConfigs.TiDB, "h.i.j.k"))
	require.Equal(t, true, GetValueFromPath(topo.ServerConfigs.TiDB, "e.f"))
}

func TestFlattenMap(t *testing.T) {
	var (
		m map[string]any
		r map[string]any
	)

	m = map[string]any{
		"a": 1,
		"b": map[string]any{
			"c": 2,
		},
		"d.e": 3,
		"f.g": map[string]any{
			"h": 4,
			"i": 5,
		},
		"j": []int{6, 7},
	}
	r = FlattenMap(m)
	require.Equal(t, 1, r["a"])
	require.Equal(t, 2, r["b.c"])
	require.Equal(t, 3, r["d.e"])
	require.Equal(t, 4, r["f.g.h"])
	require.Equal(t, 5, r["f.g.i"])
	require.Equal(t, []int{6, 7}, r["j"])
}

func TestFoldMap(t *testing.T) {
	var (
		m map[string]any
		r map[string]any
	)

	m = map[string]any{
		"a":   1,
		"b.c": 2,
		"b.d": 3,
		"e.f": map[string]any{
			"g.h": 4,
		},
		"i": map[string]any{
			"j.k": 5,
			"l":   6,
		},
	}

	r = FoldMap(m)
	require.Equal(t, map[string]any{
		"a": 1,
		"b": map[string]any{
			"c": 2,
			"d": 3,
		},
		"e": map[string]any{
			"f": map[string]any{
				"g": map[string]any{
					"h": 4,
				},
			},
		},
		"i": map[string]any{
			"j": map[string]any{
				"k": 5,
			},
			"l": 6,
		},
	}, r)
}

func TestEncodeRemoteCfg(t *testing.T) {
	yamlData := []byte(`remote_write:
    - queue_config:
        batch_send_deadline: 5m
        capacity: 100000
        max_samples_per_send: 10000
        max_shards: 300
      url: http://127.0.0.1:/8086/write
remote_read:
    - url: http://127.0.0.1:/8086/read
    - url: http://127.0.0.1:/8087/read
`)

	bs, err := encodeRemoteCfg2Yaml(Remote{
		RemoteWrite: []map[string]any{
			{
				"url": "http://127.0.0.1:/8086/write",
				"queue_config": map[string]any{
					"batch_send_deadline":  "5m",
					"capacity":             100000,
					"max_samples_per_send": 10000,
					"max_shards":           300,
				},
			},
		},
		RemoteRead: []map[string]any{
			{
				"url": "http://127.0.0.1:/8086/read",
			},
			{
				"url": "http://127.0.0.1:/8087/read",
			},
		},
	})

	require.NoError(t, err)
	require.Equal(t, yamlData, bs)
}<|MERGE_RESOLUTION|>--- conflicted
+++ resolved
@@ -4,13 +4,8 @@
 	"bytes"
 	"testing"
 
-<<<<<<< HEAD
-	"github.com/pingcap/check"
+	"github.com/stretchr/testify/require"
 	"gopkg.in/yaml.v3"
-=======
-	"github.com/stretchr/testify/require"
-	"gopkg.in/yaml.v2"
->>>>>>> f2a5db1f
 )
 
 func TestMerge(t *testing.T) {
