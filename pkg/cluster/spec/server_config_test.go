--- conflicted
+++ resolved
@@ -5,11 +5,7 @@
 	"testing"
 
 	"github.com/stretchr/testify/require"
-<<<<<<< HEAD
-	"gopkg.in/yaml.v2"
-=======
 	"gopkg.in/yaml.v3"
->>>>>>> a290cbff
 )
 
 func TestMerge(t *testing.T) {
@@ -26,21 +22,13 @@
 
 	yamlData, err = yaml.Marshal(topo)
 	require.NoError(t, err)
-<<<<<<< HEAD
-	decimal := bytes.Contains(yamlData, []byte("0.0"))
-=======
 	decimal := bytes.Contains(yamlData, []byte("12"))
->>>>>>> a290cbff
 	require.True(t, decimal)
 
 	get, err := Merge2Toml("tidb", topo.ServerConfigs.TiDB, nil)
 	require.NoError(t, err)
 
-<<<<<<< HEAD
-	decimal = bytes.Contains(get, []byte("0.0"))
-=======
 	decimal = bytes.Contains(get, []byte("12.0"))
->>>>>>> a290cbff
 	require.True(t, decimal)
 }
 
