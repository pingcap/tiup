--- conflicted
+++ resolved
@@ -24,11 +24,7 @@
 	"github.com/pingcap/errors"
 	"github.com/pingcap/tiup/pkg/utils"
 	"github.com/stretchr/testify/require"
-<<<<<<< HEAD
-	"gopkg.in/yaml.v2"
-=======
 	"gopkg.in/yaml.v3"
->>>>>>> a290cbff
 )
 
 func TestDirectoryConflicts1(t *testing.T) {
@@ -352,13 +348,9 @@
 	meta := ClusterMeta{}
 	yamlFile, err := os.ReadFile(file)
 	require.NoError(t, err)
-<<<<<<< HEAD
-	err = yaml.UnmarshalStrict(yamlFile, &meta)
-=======
 	decoder := yaml.NewDecoder(bytes.NewReader(yamlFile))
 	decoder.KnownFields(true)
 	err = decoder.Decode(&meta)
->>>>>>> a290cbff
 	require.NoError(t, err)
 	topo := meta.Topology
 
