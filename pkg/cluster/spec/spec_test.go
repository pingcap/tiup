--- conflicted
+++ resolved
@@ -24,12 +24,8 @@
 	"github.com/pingcap/tiup/pkg/meta"
 	"github.com/pingcap/tiup/pkg/tidbver"
 	"github.com/pingcap/tiup/pkg/utils"
-<<<<<<< HEAD
+	"github.com/stretchr/testify/require"
 	"gopkg.in/yaml.v3"
-=======
-	"github.com/stretchr/testify/require"
-	"gopkg.in/yaml.v2"
->>>>>>> f2a5db1f
 )
 
 func TestDefaultDataDir(t *testing.T) {
@@ -907,22 +903,13 @@
   - <<: *tidb_spec
     host: 172.16.5.138
     deploy_dir: "fake-deploy"
-<<<<<<< HEAD
 `)))
 	decoder.KnownFields(true)
 	err := decoder.Decode(&topo)
-
-	c.Assert(err, IsNil)
-	c.Assert(topo.TiDBServers[0].Host, Equals, "172.16.5.138")
-	c.Assert(topo.TiDBServers[0].DeployDir, Equals, "fake-deploy")
-	c.Assert(topo.TiDBServers[0].LogDir, Equals, "test-deploy/log")
-=======
-`), &topo)
 	require.NoError(t, err)
 	require.Equal(t, "172.16.5.138", topo.TiDBServers[0].Host)
 	require.Equal(t, "fake-deploy", topo.TiDBServers[0].DeployDir)
 	require.Equal(t, "test-deploy/log", topo.TiDBServers[0].LogDir)
->>>>>>> f2a5db1f
 }
 
 func TestYAMLAnchorWithUndeclared(t *testing.T) {
@@ -938,15 +925,9 @@
 tidb_servers:
   - <<: *tidb_spec
     host: 172.16.5.138
-<<<<<<< HEAD
 `)))
 	decoder.KnownFields(true)
 	err := decoder.Decode(&topo)
-	c.Assert(err, NotNil)
-	c.Assert(strings.Contains(err.Error(), "not found"), IsTrue)
-=======
-`), &topo)
 	require.Error(t, err)
 	require.True(t, strings.Contains(err.Error(), "not found"))
->>>>>>> f2a5db1f
 }