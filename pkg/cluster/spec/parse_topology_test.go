--- conflicted
+++ resolved
@@ -22,21 +22,11 @@
 )
 
 func withTempFile(t *testing.T, content string, fn func(string)) {
-<<<<<<< HEAD
-	file, err := os.CreateTemp("/tmp", "topology-test")
+	file, err := os.CreateTemp(t.TempDir(), "topo")
 	require.NoError(t, err)
-	defer os.Remove(file.Name())
 
 	_, err = file.WriteString(content)
 	require.NoError(t, err)
-	file.Close()
-=======
-	file, err := os.CreateTemp(t.TempDir(), "topo")
-	require.NoError(t, err)
-
-	_, err = file.WriteString(content)
-	require.NoError(t, err)
->>>>>>> 7dfba3fb
 
 	fn(file.Name())
 }
@@ -611,8 +601,6 @@
 	require.Equal(t, "", topo.TiKVServers[0].DeployDir)
 	require.Equal(t, "", topo.TiKVServers[0].DataDir)
 	require.Equal(t, "", topo.TiKVServers[0].LogDir)
-<<<<<<< HEAD
-=======
 }
 
 func TestMergeResource(t *testing.T) {
@@ -675,5 +663,4 @@
 		require.Equal(t, "4", n.TimeoutStartSec)
 		require.Equal(t, "4", n.TimeoutStopSec)
 	})
->>>>>>> 7dfba3fb
 }