--- conflicted
+++ resolved
@@ -472,11 +472,7 @@
     raft.pd_addr: "%[9]s"
     profiles.default.max_memory_usage: 0
     %[12]s
-<<<<<<< HEAD
-	%[14]s
-=======
     %[14]s
->>>>>>> c81ec5e4
 `,
 		pathConfig,
 		paths.Log,
