// Copyright 2020 PingCAP, Inc.
//
// Licensed under the Apache License, Version 2.0 (the "License");
// you may not use this file except in compliance with the License.
// You may obtain a copy of the License at
//
//     http://www.apache.org/licenses/LICENSE-2.0
//
// Unless required by applicable law or agreed to in writing, software
// distributed under the License is distributed on an "AS IS" BASIS,
// See the License for the specific language governing permissions and
// limitations under the License.

package operator

import (
	"encoding/json"
	"fmt"
	"strconv"
	"time"

	"github.com/pingcap/errors"
	"github.com/pingcap/tiup/pkg/cluster/api"
	"github.com/pingcap/tiup/pkg/cluster/clusterutil"
	"github.com/pingcap/tiup/pkg/cluster/meta"
	"github.com/pingcap/tiup/pkg/logger/log"
	"github.com/pingcap/tiup/pkg/set"
)

// TODO: We can make drainer not async.
var asyncOfflineComps = set.NewStringSet(meta.ComponentPump, meta.ComponentTiKV, meta.ComponentDrainer)

// AsyncNodes return all nodes async destroy or not.
func AsyncNodes(spec meta.Specification, nodes []string, async bool) []string {
	var asyncNodes []string
	var notAsyncNodes []string

	inNodes := func(n string) bool {
		for _, e := range nodes {
			if n == e {
				return true
			}
		}
		return false
	}

	for _, c := range spec.ComponentsByStartOrder() {
		for _, ins := range c.Instances() {
			if !inNodes(ins.ID()) {
				continue
			}

			if asyncOfflineComps.Exist(ins.ComponentName()) {
				asyncNodes = append(asyncNodes, ins.ID())
			} else {
				notAsyncNodes = append(notAsyncNodes, ins.ID())
			}
		}
	}

	if async {
		return asyncNodes
	}

	return notAsyncNodes
}

// ScaleIn scales in the cluster
func ScaleIn(
	getter ExecutorGetter,
	spec meta.Specification,
	options Options,
) error {
	if clusterSpec := spec.GetClusterSpecification(); clusterSpec != nil {
		return ScaleInCluster(getter, clusterSpec, options)
	} else if dmSpec := spec.GetDMSpecification(); dmSpec != nil {
		return ScaleInDMCluster(getter, dmSpec, options)
	}
	return nil
}

// ScaleInCluster scales in the cluster
func ScaleInCluster(
	getter ExecutorGetter,
	spec *meta.ClusterSpecification,
	options Options,
) error {
	// instances by uuid
	instances := map[string]meta.Instance{}

	// make sure all nodeIds exists in topology
	for _, component := range spec.ComponentsByStartOrder() {
		for _, instance := range component.Instances() {
			instances[instance.ID()] = instance
		}
	}

	// Clean components
	deletedDiff := map[string][]meta.Instance{}
	deletedNodes := set.NewStringSet(options.Nodes...)
	for nodeID := range deletedNodes {
		inst, found := instances[nodeID]
		if !found {
			return errors.Errorf("cannot find node id '%s' in topology", nodeID)
		}
		deletedDiff[inst.ComponentName()] = append(deletedDiff[inst.ComponentName()], inst)
	}

	// Cannot delete all PD servers
	if len(deletedDiff[meta.ComponentPD]) == len(spec.PDServers) {
		return errors.New("cannot delete all PD servers")
	}

	// Cannot delete all TiKV servers
	if len(deletedDiff[meta.ComponentTiKV]) == len(spec.TiKVServers) {
		return errors.New("cannot delete all TiKV servers")
	}

	if options.Force {
		for _, component := range spec.ComponentsByStartOrder() {
			for _, instance := range component.Instances() {
				if !deletedNodes.Exist(instance.ID()) {
					continue
				}
				// just try stop and destroy
				if err := StopComponent(getter, []meta.Instance{instance}); err != nil {
					log.Warnf("failed to stop %s: %v", component.Name(), err)
				}
<<<<<<< HEAD
				if err := DestroyComponent(getter, []meta.Instance{instance}, options); err != nil {
=======
				if err := DestroyComponent(getter, []meta.Instance{instance}, spec, options.OptTimeout); err != nil {
>>>>>>> 76c615d4
					log.Warnf("failed to destroy %s: %v", component.Name(), err)
				}

				continue
			}
		}
		return nil
	}

	// TODO if binlog is switch on, cannot delete all pump servers.

	// At least a PD server exists
	var pdClient *api.PDClient
	var pdEndpoint []string
	for _, instance := range (&meta.PDComponent{ClusterSpecification: spec}).Instances() {
		if !deletedNodes.Exist(instance.ID()) {
			pdEndpoint = append(pdEndpoint, addr(instance))
		}
	}

	if len(pdEndpoint) == 0 {
		return errors.New("cannot find available PD instance")
	}

	pdClient = api.NewPDClient(pdEndpoint, 10*time.Second, nil)

	binlogClient, err := api.NewBinlogClient(pdEndpoint, nil /* tls.Config */)
	if err != nil {
		return err
	}

	var tiflashInstances []meta.Instance
	for _, instance := range (&meta.TiFlashComponent{ClusterSpecification: spec}).Instances() {
		if !deletedNodes.Exist(instance.ID()) {
			tiflashInstances = append(tiflashInstances, instance)
		}
	}

	if len(tiflashInstances) > 0 {
		var tikvInstances []meta.Instance
		for _, instance := range (&meta.TiKVComponent{ClusterSpecification: spec}).Instances() {
			if !deletedNodes.Exist(instance.ID()) {
				tikvInstances = append(tikvInstances, instance)
			}
		}

		type replicateConfig struct {
			MaxReplicas int `json:"max-replicas"`
		}

		var config replicateConfig
		bytes, err := pdClient.GetReplicateConfig()
		if err != nil {
			return err
		}
		if err := json.Unmarshal(bytes, &config); err != nil {
			return err
		}

		maxReplicas := config.MaxReplicas

		if len(tikvInstances) < maxReplicas {
			log.Warnf(fmt.Sprintf("TiKV instance number %d will be less than max-replicas setting after scale-in. TiFlash won't be able to receive data from leader before TiKV instance number reach %d", len(tikvInstances), maxReplicas))
		}
	}

	timeoutOpt := &clusterutil.RetryOption{
		Timeout: time.Second * time.Duration(options.APITimeout),
		Delay:   time.Second * 5,
	}

	// Delete member from cluster
	for _, component := range spec.ComponentsByStartOrder() {
		for _, instance := range component.Instances() {
			if !deletedNodes.Exist(instance.ID()) {
				continue
			}

			switch component.Name() {
			case meta.ComponentTiKV:
				if err := pdClient.DelStore(instance.ID(), timeoutOpt); err != nil {
					return err
				}
			case meta.ComponentTiFlash:
				addr := instance.GetHost() + ":" + strconv.Itoa(instance.(*meta.TiFlashInstance).GetServicePort())
				if err := pdClient.DelStore(addr, timeoutOpt); err != nil {
					return err
				}
			case meta.ComponentPD:
				if err := pdClient.DelPD(instance.(*meta.PDInstance).Name, timeoutOpt); err != nil {
					return err
				}
			case meta.ComponentDrainer:
				addr := instance.GetHost() + ":" + strconv.Itoa(instance.GetPort())
				err := binlogClient.OfflineDrainer(addr, addr)
				if err != nil {
					return errors.AddStack(err)
				}
			case meta.ComponentPump:
				addr := instance.GetHost() + ":" + strconv.Itoa(instance.GetPort())
				err := binlogClient.OfflinePump(addr, addr)
				if err != nil {
					return errors.AddStack(err)
				}
			}

			if !asyncOfflineComps.Exist(instance.ComponentName()) {
				if err := StopComponent(getter, []meta.Instance{instance}); err != nil {
					return errors.Annotatef(err, "failed to stop %s", component.Name())
				}
<<<<<<< HEAD
				if err := DestroyComponent(getter, []meta.Instance{instance}, options); err != nil {
=======
				if err := DestroyComponent(getter, []meta.Instance{instance}, spec, options.OptTimeout); err != nil {
>>>>>>> 76c615d4
					return errors.Annotatef(err, "failed to destroy %s", component.Name())
				}
			} else {
				log.Warnf("The component `%s` will be destroyed when display cluster info when it become tombstone, maybe exists in several minutes or hours",
					component.Name())
			}
		}
	}

	for i := 0; i < len(spec.TiKVServers); i++ {
		s := spec.TiKVServers[i]
		id := s.Host + ":" + strconv.Itoa(s.Port)
		if !deletedNodes.Exist(id) {
			continue
		}
		s.Offline = true
		spec.TiKVServers[i] = s
	}

	for i := 0; i < len(spec.TiFlashServers); i++ {
		s := spec.TiFlashServers[i]
		id := s.Host + ":" + strconv.Itoa(s.TCPPort)
		if !deletedNodes.Exist(id) {
			continue
		}
		s.Offline = true
		spec.TiFlashServers[i] = s
	}

	for i := 0; i < len(spec.PumpServers); i++ {
		s := spec.PumpServers[i]
		id := s.Host + ":" + strconv.Itoa(s.Port)
		if !deletedNodes.Exist(id) {
			continue
		}
		s.Offline = true
		spec.PumpServers[i] = s
	}

	for i := 0; i < len(spec.Drainers); i++ {
		s := spec.Drainers[i]
		id := s.Host + ":" + strconv.Itoa(s.Port)
		if !deletedNodes.Exist(id) {
			continue
		}
		s.Offline = true
		spec.Drainers[i] = s
	}

	return nil
}

// ScaleInDMCluster scales in the cluster
func ScaleInDMCluster(
	getter ExecutorGetter,
	spec *meta.DMSpecification,
	options Options,
) error {
	// instances by uuid
	instances := map[string]meta.Instance{}

	// make sure all nodeIds exists in topology
	for _, component := range spec.ComponentsByStartOrder() {
		for _, instance := range component.Instances() {
			instances[instance.ID()] = instance
		}
	}

	// Clean components
	deletedDiff := map[string][]meta.Instance{}
	deletedNodes := set.NewStringSet(options.Nodes...)
	for nodeID := range deletedNodes {
		inst, found := instances[nodeID]
		if !found {
			return errors.Errorf("cannot find node id '%s' in topology", nodeID)
		}
		deletedDiff[inst.ComponentName()] = append(deletedDiff[inst.ComponentName()], inst)
	}

	// Cannot delete all DM Master servers
	if len(deletedDiff[meta.ComponentDMMaster]) == len(spec.Masters) {
		return errors.New("cannot delete all dm-master servers")
	}

	if options.Force {
		for _, component := range spec.ComponentsByStartOrder() {
			for _, instance := range component.Instances() {
				if !deletedNodes.Exist(instance.ID()) {
					continue
				}
				// just try stop and destroy
				if err := StopComponent(getter, []meta.Instance{instance}); err != nil {
					log.Warnf("failed to stop %s: %v", component.Name(), err)
				}
<<<<<<< HEAD
				if err := DestroyComponent(getter, []meta.Instance{instance}, options); err != nil {
=======
				if err := DestroyComponent(getter, []meta.Instance{instance}, spec, options.OptTimeout); err != nil {
>>>>>>> 76c615d4
					log.Warnf("failed to destroy %s: %v", component.Name(), err)
				}

				continue
			}
		}
		return nil
	}

	// At least a DMMaster server exists
	var dmMasterClient *api.DMMasterClient
	var dmMasterEndpoint []string
	for _, instance := range (&meta.DMMasterComponent{DMSpecification: spec}).Instances() {
		if !deletedNodes.Exist(instance.ID()) {
			dmMasterEndpoint = append(dmMasterEndpoint, addr(instance))
		}
	}

	if len(dmMasterEndpoint) == 0 {
		return errors.New("cannot find available dm-master instance")
	}

	retryOpt := &clusterutil.RetryOption{
		Timeout: time.Second * time.Duration(options.APITimeout),
		Delay:   time.Second * 2,
	}
	dmMasterClient = api.NewDMMasterClient(dmMasterEndpoint, 10*time.Second, nil)

	// Delete member from cluster
	for _, component := range spec.ComponentsByStartOrder() {
		for _, instance := range component.Instances() {
			if !deletedNodes.Exist(instance.ID()) {
				continue
			}

			if err := StopComponent(getter, []meta.Instance{instance}); err != nil {
				return errors.Annotatef(err, "failed to stop %s", component.Name())
			}
<<<<<<< HEAD
			if err := DestroyComponent(getter, []meta.Instance{instance}, options); err != nil {
=======
			if err := DestroyComponent(getter, []meta.Instance{instance}, spec, options.OptTimeout); err != nil {
>>>>>>> 76c615d4
				return errors.Annotatef(err, "failed to destroy %s", component.Name())
			}

			switch component.Name() {
			case meta.ComponentDMMaster:
				name := instance.(*meta.DMMasterInstance).Name
				err := dmMasterClient.OfflineMaster(name, retryOpt)
				if err != nil {
					return errors.AddStack(err)
				}
			case meta.ComponentDMWorker:
				name := instance.(*meta.DMWorkerInstance).Name
				err := dmMasterClient.OfflineWorker(name, retryOpt)
				if err != nil {
					return errors.AddStack(err)
				}
			}
		}
	}

	return nil
}<|MERGE_RESOLUTION|>--- conflicted
+++ resolved
@@ -126,11 +126,7 @@
 				if err := StopComponent(getter, []meta.Instance{instance}); err != nil {
 					log.Warnf("failed to stop %s: %v", component.Name(), err)
 				}
-<<<<<<< HEAD
-				if err := DestroyComponent(getter, []meta.Instance{instance}, options); err != nil {
-=======
-				if err := DestroyComponent(getter, []meta.Instance{instance}, spec, options.OptTimeout); err != nil {
->>>>>>> 76c615d4
+				if err := DestroyComponent(getter, []meta.Instance{instance}, spec, options); err != nil {
 					log.Warnf("failed to destroy %s: %v", component.Name(), err)
 				}
 
@@ -241,11 +237,7 @@
 				if err := StopComponent(getter, []meta.Instance{instance}); err != nil {
 					return errors.Annotatef(err, "failed to stop %s", component.Name())
 				}
-<<<<<<< HEAD
-				if err := DestroyComponent(getter, []meta.Instance{instance}, options); err != nil {
-=======
-				if err := DestroyComponent(getter, []meta.Instance{instance}, spec, options.OptTimeout); err != nil {
->>>>>>> 76c615d4
+				if err := DestroyComponent(getter, []meta.Instance{instance}, spec, options); err != nil {
 					return errors.Annotatef(err, "failed to destroy %s", component.Name())
 				}
 			} else {
@@ -340,11 +332,7 @@
 				if err := StopComponent(getter, []meta.Instance{instance}); err != nil {
 					log.Warnf("failed to stop %s: %v", component.Name(), err)
 				}
-<<<<<<< HEAD
-				if err := DestroyComponent(getter, []meta.Instance{instance}, options); err != nil {
-=======
-				if err := DestroyComponent(getter, []meta.Instance{instance}, spec, options.OptTimeout); err != nil {
->>>>>>> 76c615d4
+				if err := DestroyComponent(getter, []meta.Instance{instance}, spec, options); err != nil {
 					log.Warnf("failed to destroy %s: %v", component.Name(), err)
 				}
 
@@ -383,11 +371,7 @@
 			if err := StopComponent(getter, []meta.Instance{instance}); err != nil {
 				return errors.Annotatef(err, "failed to stop %s", component.Name())
 			}
-<<<<<<< HEAD
-			if err := DestroyComponent(getter, []meta.Instance{instance}, options); err != nil {
-=======
-			if err := DestroyComponent(getter, []meta.Instance{instance}, spec, options.OptTimeout); err != nil {
->>>>>>> 76c615d4
+			if err := DestroyComponent(getter, []meta.Instance{instance}, spec, options); err != nil {
 				return errors.Annotatef(err, "failed to destroy %s", component.Name())
 			}
 
