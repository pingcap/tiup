--- conflicted
+++ resolved
@@ -58,7 +58,6 @@
 		deferInstances := make([]spec.Instance, 0)
 
 		for _, instance := range instances {
-<<<<<<< HEAD
 			switch component.Name() {
 			case spec.ComponentPD:
 				// defer PD leader to be upgraded after others
@@ -75,7 +74,7 @@
 				// do nothing, kept for future usage with other components
 			}
 
-			if err := doUpgrade(getter, topo, instance, options, tlsCfg); err != nil {
+			if err := upgradeInstance(ctx, topo, instance, options, tlsCfg); err != nil {
 				return err
 			}
 		}
@@ -83,10 +82,6 @@
 		// process defferred instances
 		for _, instance := range deferInstances {
 			log.Debugf("Upgrading defferred instance %s...", instance.ID())
-			if err := doUpgrade(getter, topo, instance, options, tlsCfg); err != nil {
-				return err
-			}
-=======
 			if err := upgradeInstance(ctx, topo, instance, options, tlsCfg); err != nil {
 				return err
 			}
@@ -134,43 +129,9 @@
 		err := rollingInstance.PostRestart(topo, tlsCfg)
 		if err != nil && !options.Force {
 			return err
->>>>>>> 9f96db27
 		}
 	}
 
-	return nil
-}
-
-func doUpgrade(getter ExecutorGetter,
-	topo spec.Topology,
-	instance spec.Instance,
-	options Options,
-	tlsCfg *tls.Config,
-) error {
-	var rollingInstance spec.RollingUpdateInstance
-	var isRollingInstance bool
-
-	if !options.Force {
-		rollingInstance, isRollingInstance = instance.(spec.RollingUpdateInstance)
-	}
-
-	if isRollingInstance {
-		err := rollingInstance.PreRestart(topo, int(options.APITimeout), tlsCfg)
-		if err != nil && !options.Force {
-			return err
-		}
-	}
-
-	if err := restartInstance(getter, instance, options.OptTimeout); err != nil && !options.Force {
-		return err
-	}
-
-	if isRollingInstance {
-		err := rollingInstance.PostRestart(topo, tlsCfg)
-		if err != nil && !options.Force {
-			return err
-		}
-	}
 	return nil
 }
 
