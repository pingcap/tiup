// Copyright 2020 PingCAP, Inc.
//
// Licensed under the Apache License, Version 2.0 (the "License");
// you may not use this file except in compliance with the License.
// You may obtain a copy of the License at
//
//     http://www.apache.org/licenses/LICENSE-2.0
//
// Unless required by applicable law or agreed to in writing, software
// distributed under the License is distributed on an "AS IS" BASIS,
// See the License for the specific language governing permissions and
// limitations under the License.

package manager

import (
	"context"
	"errors"
	"time"

	"github.com/fatih/color"
	"github.com/joomcode/errorx"
	perrs "github.com/pingcap/errors"
	"github.com/pingcap/tiup/pkg/cliutil"
	"github.com/pingcap/tiup/pkg/cluster/api"
	"github.com/pingcap/tiup/pkg/cluster/clusterutil"
	"github.com/pingcap/tiup/pkg/cluster/ctxt"
	"github.com/pingcap/tiup/pkg/cluster/executor"
	operator "github.com/pingcap/tiup/pkg/cluster/operation"
	"github.com/pingcap/tiup/pkg/cluster/spec"
	"github.com/pingcap/tiup/pkg/cluster/task"
	"github.com/pingcap/tiup/pkg/logger/log"
	"github.com/pingcap/tiup/pkg/set"
	"github.com/pingcap/tiup/pkg/utils"
	"gopkg.in/yaml.v3"
)

// ScaleOut scale out the cluster.
func (m *Manager) ScaleOut(
	name string,
	topoFile string,
	afterDeploy func(b *task.Builder, newPart spec.Topology),
	final func(b *task.Builder, name string, meta spec.Metadata),
	opt DeployOptions,
	skipConfirm bool,
	gOpt operator.Options,
) error {
	if err := clusterutil.ValidateClusterNameOrError(name); err != nil {
		return err
	}

	// check for the input topology to let user confirm if there're any
	// global configs set
	if err := checkForGlobalConfigs(topoFile); err != nil {
		return err
	}

	metadata, err := m.meta(name)
	// allow specific validation errors so that user can recover a broken
	// cluster if it is somehow in a bad state.
	if err != nil &&
		!errors.Is(perrs.Cause(err), spec.ErrNoTiSparkMaster) {
		return err
	}

	topo := metadata.GetTopology()
	base := metadata.GetBaseMeta()

	// Inherit existing global configuration. We must assign the inherited values before unmarshalling
	// because some default value rely on the global options and monitored options.
	newPart := topo.NewPart()

	// The no tispark master error is ignored, as if the tispark master is removed from the topology
	// file for some reason (manual edit, for example), it is still possible to scale-out it to make
	// the whole topology back to normal state.
	if err := spec.ParseTopologyYaml(topoFile, newPart); err != nil &&
		!errors.Is(perrs.Cause(err), spec.ErrNoTiSparkMaster) {
		return err
	}

	if err := validateNewTopo(newPart); err != nil {
		return err
	}

	// Abort scale out operation if the merged topology is invalid
	mergedTopo := topo.MergeTopo(newPart)
	if err := mergedTopo.Validate(); err != nil {
		return err
	}
	spec.ExpandRelativeDir(mergedTopo)

<<<<<<< HEAD
	if topo, ok := topo.(*spec.Specification); ok {
		topo.AdjustByVersion(base.Version)
		if !opt.NoLabels {
			// Check if TiKV's label set correctly
			pdList := topo.BaseTopo().MasterList
			tlsCfg, err := topo.TLSConfig(m.specManager.Path(name, spec.TLSCertKeyDir))
			if err != nil {
				return err
			}
			pdClient := api.NewPDClient(pdList, 10*time.Second, tlsCfg)
			lbs, err := pdClient.GetLocationLabels()
			if err != nil {
				return err
			}
=======
	if topo, ok := topo.(*spec.Specification); ok && !opt.NoLabels {
		// Check if TiKV's label set correctly
		pdList := topo.BaseTopo().MasterList
		tlsCfg, err := topo.TLSConfig(m.specManager.Path(name, spec.TLSCertKeyDir))
		if err != nil {
			return err
		}
		pdClient := api.NewPDClient(pdList, 10*time.Second, tlsCfg)
		lbs, placementRule, err := pdClient.GetLocationLabels()
		if err != nil {
			return err
		}
		if !placementRule {
>>>>>>> fdadd94b
			if err := spec.CheckTiKVLabels(lbs, mergedTopo.(*spec.Specification)); err != nil {
				return perrs.Errorf("check TiKV label failed, please fix that before continue:\n%s", err)
			}
		}
	}

	clusterList, err := m.specManager.GetAllClusters()
	if err != nil {
		return err
	}
	if err := spec.CheckClusterPortConflict(clusterList, name, mergedTopo); err != nil {
		return err
	}
	if err := spec.CheckClusterDirConflict(clusterList, name, mergedTopo); err != nil {
		return err
	}

	patchedComponents := set.NewStringSet()
	newPart.IterInstance(func(instance spec.Instance) {
		if utils.IsExist(m.specManager.Path(name, spec.PatchDirName, instance.ComponentName()+".tar.gz")) {
			patchedComponents.Insert(instance.ComponentName())
			instance.SetPatched(true)
		}
	})

	if !skipConfirm {
		// patchedComponents are components that have been patched and overwrited
		if err := m.confirmTopology(name, base.Version, newPart, patchedComponents); err != nil {
			return err
		}
	}

	var sshConnProps *cliutil.SSHConnectionProps = &cliutil.SSHConnectionProps{}
	if gOpt.SSHType != executor.SSHTypeNone {
		var err error
		if sshConnProps, err = cliutil.ReadIdentityFileOrPassword(opt.IdentityFile, opt.UsePassword); err != nil {
			return err
		}
	}

	// Build the scale out tasks
	t, err := buildScaleOutTask(
		m, name, metadata, mergedTopo, opt, sshConnProps, newPart,
		patchedComponents, gOpt, afterDeploy, final)
	if err != nil {
		return err
	}

	ctx := ctxt.New(context.Background())
	ctx = context.WithValue(ctx, ctxt.CtxBaseTopo, topo)
	if err := t.Execute(ctx); err != nil {
		if errorx.Cast(err) != nil {
			// FIXME: Map possible task errors and give suggestions.
			return err
		}
		return perrs.Trace(err)
	}

	log.Infof("Scaled cluster `%s` out successfully", name)

	return nil
}

// validateNewTopo checks the new part of scale-out topology to make sure it's supported
func validateNewTopo(topo spec.Topology) (err error) {
	topo.IterInstance(func(instance spec.Instance) {
		// check for "imported" parameter, it can not be true when scaling out
		if instance.IsImported() {
			err = errors.New(
				"'imported' is set to 'true' for new instance, this is only used " +
					"for instances imported from tidb-ansible and make no sense when " +
					"scaling out, please delete the line or set it to 'false' for new instances")
			return
		}
	})
	return err
}

// checkForGlobalConfigs checks the input scale out topology to make sure users are aware
// of the global config fields in it will be ignored.
func checkForGlobalConfigs(topoFile string) error {
	yamlFile, err := spec.ReadYamlFile(topoFile)
	if err != nil {
		return err
	}

	var newPart map[string]interface{}
	if err := yaml.Unmarshal(yamlFile, &newPart); err != nil {
		return err
	}

	for k := range newPart {
		switch k {
		case "global",
			"monitored",
			"server_configs":
			log.Warnf(color.YellowString(
				`You have one or more of ["global", "monitored", "server_configs"] fields configured in
the scale out topology, but they will be ignored during the scaling out process.
If you want to use configs different from the existing cluster, cancel now and
set them in the specification fileds for each host.`))
			if err := cliutil.PromptForConfirmOrAbortError("Do you want to continue? [y/N]: "); err != nil {
				return err
			}
			return nil // user confirmed, skip further checks
		}
	}
	return nil
}<|MERGE_RESOLUTION|>--- conflicted
+++ resolved
@@ -89,23 +89,8 @@
 	}
 	spec.ExpandRelativeDir(mergedTopo)
 
-<<<<<<< HEAD
-	if topo, ok := topo.(*spec.Specification); ok {
+	if topo, ok := topo.(*spec.Specification); ok && !opt.NoLabels {
 		topo.AdjustByVersion(base.Version)
-		if !opt.NoLabels {
-			// Check if TiKV's label set correctly
-			pdList := topo.BaseTopo().MasterList
-			tlsCfg, err := topo.TLSConfig(m.specManager.Path(name, spec.TLSCertKeyDir))
-			if err != nil {
-				return err
-			}
-			pdClient := api.NewPDClient(pdList, 10*time.Second, tlsCfg)
-			lbs, err := pdClient.GetLocationLabels()
-			if err != nil {
-				return err
-			}
-=======
-	if topo, ok := topo.(*spec.Specification); ok && !opt.NoLabels {
 		// Check if TiKV's label set correctly
 		pdList := topo.BaseTopo().MasterList
 		tlsCfg, err := topo.TLSConfig(m.specManager.Path(name, spec.TLSCertKeyDir))
@@ -118,7 +103,6 @@
 			return err
 		}
 		if !placementRule {
->>>>>>> fdadd94b
 			if err := spec.CheckTiKVLabels(lbs, mergedTopo.(*spec.Specification)); err != nil {
 				return perrs.Errorf("check TiKV label failed, please fix that before continue:\n%s", err)
 			}
