// Copyright 2020 PingCAP, Inc.
//
// Licensed under the Apache License, Version 2.0 (the "License");
// you may not use this file except in compliance with the License.
// You may obtain a copy of the License at
//
//     http://www.apache.org/licenses/LICENSE-2.0
//
// Unless required by applicable law or agreed to in writing, software
// distributed under the License is distributed on an "AS IS" BASIS,
// See the License for the specific language governing permissions and
// limitations under the License.

package manager

import (
	"context"
	"errors"
	"time"

	"github.com/joomcode/errorx"
	perrs "github.com/pingcap/errors"
	"github.com/pingcap/tiup/pkg/cliutil"
	"github.com/pingcap/tiup/pkg/cluster/api"
	"github.com/pingcap/tiup/pkg/cluster/clusterutil"
	"github.com/pingcap/tiup/pkg/cluster/ctxt"
	"github.com/pingcap/tiup/pkg/cluster/executor"
	operator "github.com/pingcap/tiup/pkg/cluster/operation"
	"github.com/pingcap/tiup/pkg/cluster/spec"
	"github.com/pingcap/tiup/pkg/cluster/task"
	"github.com/pingcap/tiup/pkg/logger/log"
	"github.com/pingcap/tiup/pkg/set"
	"github.com/pingcap/tiup/pkg/utils"
)

<<<<<<< HEAD
// ScaleOutOptions contains the options for scale out.
type ScaleOutOptions struct {
	User           string // username to login to the SSH server
	SkipCreateUser bool   // don't create user
	IdentityFile   string // path to the private key file
	UsePassword    bool   // use password instead of identity file for ssh connection
	NoLabels       bool   // don't check labels for TiKV instance

	Pass *string // password for login User or passphrase for IdentityFile
}

=======
>>>>>>> 3366472a
// ScaleOut scale out the cluster.
func (m *Manager) ScaleOut(
	name string,
	topoFile string,
	afterDeploy func(b *task.Builder, newPart spec.Topology),
	final func(b *task.Builder, name string, meta spec.Metadata),
	opt DeployOptions,
	skipConfirm bool,
	gOpt operator.Options,
) error {
	if err := clusterutil.ValidateClusterNameOrError(name); err != nil {
		return err
	}

	metadata, err := m.meta(name)
	// allow specific validation errors so that user can recover a broken
	// cluster if it is somehow in a bad state.
	if err != nil &&
		!errors.Is(perrs.Cause(err), spec.ErrNoTiSparkMaster) {
		return err
	}

	topo := metadata.GetTopology()
	base := metadata.GetBaseMeta()
	// Inherit existing global configuration. We must assign the inherited values before unmarshalling
	// because some default value rely on the global options and monitored options.
	newPart := topo.NewPart()

	// The no tispark master error is ignored, as if the tispark master is removed from the topology
	// file for some reason (manual edit, for example), it is still possible to scale-out it to make
	// the whole topology back to normal state.
	if err := spec.ParseTopologyYaml(topoFile, newPart); err != nil &&
		!errors.Is(perrs.Cause(err), spec.ErrNoTiSparkMaster) {
		return err
	}

	if err := validateNewTopo(newPart); err != nil {
		return err
	}

	// Abort scale out operation if the merged topology is invalid
	mergedTopo := topo.MergeTopo(newPart)
	if err := mergedTopo.Validate(); err != nil {
		return err
	}
	spec.ExpandRelativeDir(mergedTopo)

	if topo, ok := topo.(*spec.Specification); ok && !opt.NoLabels {
		// Check if TiKV's label set correctly
		pdList := topo.BaseTopo().MasterList
		tlsCfg, err := topo.TLSConfig(m.specManager.Path(name, spec.TLSCertKeyDir))
		if err != nil {
			return err
		}
		pdClient := api.NewPDClient(pdList, 10*time.Second, tlsCfg)
		lbs, err := pdClient.GetLocationLabels()
		if err != nil {
			return err
		}
		if err := spec.CheckTiKVLabels(lbs, mergedTopo.(*spec.Specification)); err != nil {
			return perrs.Errorf("check TiKV label failed, please fix that before continue:\n%s", err)
		}
	}

	clusterList, err := m.specManager.GetAllClusters()
	if err != nil {
		return err
	}
	if err := spec.CheckClusterPortConflict(clusterList, name, mergedTopo); err != nil {
		return err
	}
	if err := spec.CheckClusterDirConflict(clusterList, name, mergedTopo); err != nil {
		return err
	}

	patchedComponents := set.NewStringSet()
	newPart.IterInstance(func(instance spec.Instance) {
		if utils.IsExist(m.specManager.Path(name, spec.PatchDirName, instance.ComponentName()+".tar.gz")) {
			patchedComponents.Insert(instance.ComponentName())
			instance.SetPatched(true)
		}
	})

	if !skipConfirm {
		// patchedComponents are components that have been patched and overwrited
		if err := m.confirmTopology(name, base.Version, newPart, patchedComponents); err != nil {
			return err
		}
	}

	var sshConnProps *cliutil.SSHConnectionProps = &cliutil.SSHConnectionProps{}
	if gOpt.SSHType != executor.SSHTypeNone {
		var err error
		if sshConnProps, err = cliutil.ReadIdentityFileOrPassword(opt.IdentityFile, opt.UsePassword, opt.Pass); err != nil {
			return err
		}
	}

	// Build the scale out tasks
	t, err := buildScaleOutTask(
		m, name, metadata, mergedTopo, opt, sshConnProps, newPart,
		patchedComponents, gOpt, afterDeploy, final)
	if err != nil {
		return err
	}
	operationInfo.curTask = t.(*task.Serial)

	ctx := ctxt.New(context.Background())
	ctx = context.WithValue(ctx, ctxt.CtxBaseTopo, topo)
	if err := t.Execute(ctx); err != nil {
		if errorx.Cast(err) != nil {
			// FIXME: Map possible task errors and give suggestions.
			return err
		}
		return perrs.Trace(err)
	}

	log.Infof("Scaled cluster `%s` out successfully", name)

	return nil
}

// validateNewTopo checks the new part of scale-out topology to make sure it's supported
func validateNewTopo(topo spec.Topology) (err error) {
	topo.IterInstance(func(instance spec.Instance) {
		// check for "imported" parameter, it can not be true when scaling out
		if instance.IsImported() {
			err = errors.New(
				"'imported' is set to 'true' for new instance, this is only used " +
					"for instances imported from tidb-ansible and make no sense when " +
					"scaling out, please delete the line or set it to 'false' for new instances")
			return
		}
	})
	return err
}<|MERGE_RESOLUTION|>--- conflicted
+++ resolved
@@ -33,7 +33,6 @@
 	"github.com/pingcap/tiup/pkg/utils"
 )
 
-<<<<<<< HEAD
 // ScaleOutOptions contains the options for scale out.
 type ScaleOutOptions struct {
 	User           string // username to login to the SSH server
@@ -45,8 +44,6 @@
 	Pass *string // password for login User or passphrase for IdentityFile
 }
 
-=======
->>>>>>> 3366472a
 // ScaleOut scale out the cluster.
 func (m *Manager) ScaleOut(
 	name string,
