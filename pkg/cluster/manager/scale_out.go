// Copyright 2020 PingCAP, Inc.
//
// Licensed under the Apache License, Version 2.0 (the "License");
// you may not use this file except in compliance with the License.
// You may obtain a copy of the License at
//
//     http://www.apache.org/licenses/LICENSE-2.0
//
// Unless required by applicable law or agreed to in writing, software
// distributed under the License is distributed on an "AS IS" BASIS,
// See the License for the specific language governing permissions and
// limitations under the License.

package manager

import (
	"context"
	"errors"
	"time"

	"github.com/joomcode/errorx"
	perrs "github.com/pingcap/errors"
	"github.com/pingcap/tiup/pkg/cliutil"
	"github.com/pingcap/tiup/pkg/cluster/api"
	"github.com/pingcap/tiup/pkg/cluster/clusterutil"
	"github.com/pingcap/tiup/pkg/cluster/ctxt"
	"github.com/pingcap/tiup/pkg/cluster/executor"
	operator "github.com/pingcap/tiup/pkg/cluster/operation"
	"github.com/pingcap/tiup/pkg/cluster/spec"
	"github.com/pingcap/tiup/pkg/cluster/task"
	"github.com/pingcap/tiup/pkg/logger/log"
	"github.com/pingcap/tiup/pkg/set"
	"github.com/pingcap/tiup/pkg/utils"
)

// ScaleOutOptions contains the options for scale out.
type ScaleOutOptions struct {
	User           string // username to login to the SSH server
	SkipCreateUser bool   // don't create user
	IdentityFile   string // path to the private key file
	UsePassword    bool   // use password instead of identity file for ssh connection
	NoLabels       bool   // don't check labels for TiKV instance

	Pass *string // password for login User or passphrase for IdentityFile
}

// ScaleOut scale out the cluster.
func (m *Manager) ScaleOut(
	name string,
	topoFile string,
	afterDeploy func(b *task.Builder, newPart spec.Topology),
	final func(b *task.Builder, name string, meta spec.Metadata),
	opt ScaleOutOptions,
	skipConfirm bool,
	gOpt operator.Options,
) error {
	if err := clusterutil.ValidateClusterNameOrError(name); err != nil {
		return err
	}

	metadata, err := m.meta(name)
	// allow specific validation errors so that user can recover a broken
	// cluster if it is somehow in a bad state.
	if err != nil &&
		!errors.Is(perrs.Cause(err), spec.ErrNoTiSparkMaster) {
		return err
	}

	topo := metadata.GetTopology()
	base := metadata.GetBaseMeta()
	// Inherit existing global configuration. We must assign the inherited values before unmarshalling
	// because some default value rely on the global options and monitored options.
	newPart := topo.NewPart()

	// The no tispark master error is ignored, as if the tispark master is removed from the topology
	// file for some reason (manual edit, for example), it is still possible to scale-out it to make
	// the whole topology back to normal state.
	if err := spec.ParseTopologyYaml(topoFile, newPart); err != nil &&
		!errors.Is(perrs.Cause(err), spec.ErrNoTiSparkMaster) {
		return err
	}

	if err := validateNewTopo(newPart); err != nil {
		return err
	}

	// Abort scale out operation if the merged topology is invalid
	mergedTopo := topo.MergeTopo(newPart)
	if err := mergedTopo.Validate(); err != nil {
		return err
	}
	spec.ExpandRelativeDir(mergedTopo)

	if topo, ok := topo.(*spec.Specification); ok && !opt.NoLabels {
		// Check if TiKV's label set correctly
		pdList := topo.BaseTopo().MasterList
		tlsCfg, err := topo.TLSConfig(m.specManager.Path(name, spec.TLSCertKeyDir))
		if err != nil {
			return err
		}
		pdClient := api.NewPDClient(pdList, 10*time.Second, tlsCfg)
		lbs, err := pdClient.GetLocationLabels()
		if err != nil {
			return err
		}
		if err := spec.CheckTiKVLabels(lbs, mergedTopo.(*spec.Specification)); err != nil {
			return perrs.Errorf("check TiKV label failed, please fix that before continue:\n%s", err)
		}
	}

	clusterList, err := m.specManager.GetAllClusters()
	if err != nil {
		return err
	}
	if err := spec.CheckClusterPortConflict(clusterList, name, mergedTopo); err != nil {
		return err
	}
	if err := spec.CheckClusterDirConflict(clusterList, name, mergedTopo); err != nil {
		return err
	}

	patchedComponents := set.NewStringSet()
	newPart.IterInstance(func(instance spec.Instance) {
		if utils.IsExist(m.specManager.Path(name, spec.PatchDirName, instance.ComponentName()+".tar.gz")) {
			patchedComponents.Insert(instance.ComponentName())
			instance.SetPatched(true)
		}
	})

	if !skipConfirm {
		// patchedComponents are components that have been patched and overwrited
		if err := m.confirmTopology(name, base.Version, newPart, patchedComponents); err != nil {
			return err
		}
	}

	var sshConnProps *cliutil.SSHConnectionProps = &cliutil.SSHConnectionProps{}
	if gOpt.SSHType != executor.SSHTypeNone {
		var err error
		if sshConnProps, err = cliutil.ReadIdentityFileOrPassword(opt.IdentityFile, opt.UsePassword, opt.Pass); err != nil {
			return err
		}
	}

	// Build the scale out tasks
	t, err := buildScaleOutTask(
		m, name, metadata, mergedTopo, opt, sshConnProps, newPart,
		patchedComponents, gOpt, afterDeploy, final)
	if err != nil {
		return err
	}

<<<<<<< HEAD
	operationInfo.curTask = t.(*task.Serial)

	if err := t.Execute(ctxt.New(context.Background())); err != nil {
=======
	ctx := ctxt.New(context.Background())
	ctx = context.WithValue(ctx, ctxt.CtxBaseTopo, topo)
	if err := t.Execute(ctx); err != nil {
>>>>>>> 1225c012
		if errorx.Cast(err) != nil {
			// FIXME: Map possible task errors and give suggestions.
			return err
		}
		return perrs.Trace(err)
	}

	log.Infof("Scaled cluster `%s` out successfully", name)

	return nil
}

// validateNewTopo checks the new part of scale-out topology to make sure it's supported
func validateNewTopo(topo spec.Topology) (err error) {
	topo.IterInstance(func(instance spec.Instance) {
		// check for "imported" parameter, it can not be true when scaling out
		if instance.IsImported() {
			err = errors.New(
				"'imported' is set to 'true' for new instance, this is only used " +
					"for instances imported from tidb-ansible and make no sense when " +
					"scaling out, please delete the line or set it to 'false' for new instances")
			return
		}
	})
	return err
}<|MERGE_RESOLUTION|>--- conflicted
+++ resolved
@@ -149,16 +149,11 @@
 	if err != nil {
 		return err
 	}
-
-<<<<<<< HEAD
 	operationInfo.curTask = t.(*task.Serial)
 
-	if err := t.Execute(ctxt.New(context.Background())); err != nil {
-=======
 	ctx := ctxt.New(context.Background())
 	ctx = context.WithValue(ctx, ctxt.CtxBaseTopo, topo)
 	if err := t.Execute(ctx); err != nil {
->>>>>>> 1225c012
 		if errorx.Cast(err) != nil {
 			// FIXME: Map possible task errors and give suggestions.
 			return err
