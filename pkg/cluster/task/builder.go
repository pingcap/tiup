--- conflicted
+++ resolved
@@ -170,11 +170,7 @@
 }
 
 // InitConfig appends a CopyComponent task to the current task collection
-<<<<<<< HEAD
-func (b *Builder) InitConfig(clusterName, clusterVersion string, inst spec.Instance, deployUser string, paths meta.DirPaths) *Builder {
-=======
-func (b *Builder) InitConfig(clusterName, clusterVersion string, inst meta.Instance, deployUser string, ignoreCheck bool, paths meta.DirPaths) *Builder {
->>>>>>> 4dfcc90d
+func (b *Builder) InitConfig(clusterName, clusterVersion string, inst spec.Instance, deployUser string, ignoreCheck bool, paths meta.DirPaths) *Builder {
 	b.tasks = append(b.tasks, &InitConfig{
 		clusterName:    clusterName,
 		clusterVersion: clusterVersion,
