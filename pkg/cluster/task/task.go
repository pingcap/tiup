--- conflicted
+++ resolved
@@ -205,12 +205,8 @@
 		ctx.ev.PublishTaskBegin(t)
 		err := t.Execute(ctx)
 		ctx.ev.PublishTaskFinish(t, err)
-<<<<<<< HEAD
-		if err != nil {
+		if err != nil && !s.ignoreError {
 			s.saveSteps(t, "Error")
-=======
-		if err != nil && !s.ignoreError {
->>>>>>> 1a4fbe73
 			return err
 		}
 		s.saveSteps(t, "Done")
@@ -255,7 +251,6 @@
 	return strings.Join(ss, "\n")
 }
 
-<<<<<<< HEAD
 // ComputeProgress compute whole progress
 func (s *Serial) ComputeProgress() ([]string, int) {
 	stepsStatus := []string{}
@@ -305,16 +300,6 @@
 	return stepsStatus, totalProgress
 }
 
-// NewParallel create a Parallel task.
-func NewParallel(hideDetailDisplay bool, tasks ...Task) *Parallel {
-	return &Parallel{
-		hideDetailDisplay: hideDetailDisplay,
-		inner:             tasks,
-	}
-}
-
-=======
->>>>>>> 1a4fbe73
 // Execute implements the Task interface
 func (pt *Parallel) Execute(ctx *Context) error {
 	var firstError error
