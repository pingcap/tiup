// Copyright 2020 PingCAP, Inc.
//
// Licensed under the Apache License, Version 2.0 (the "License");
// you may not use this file except in compliance with the License.
// You may obtain a copy of the License at
//
//     http://www.apache.org/licenses/LICENSE-2.0
//
// Unless required by applicable law or agreed to in writing, software
// distributed under the License is distributed on an "AS IS" BASIS,
// See the License for the specific language governing permissions and
// limitations under the License.

package task

import (
	stderrors "errors"
	"fmt"
	"strings"
	"sync"

	"github.com/pingcap/tiup/pkg/cluster/executor"
	operator "github.com/pingcap/tiup/pkg/cluster/operation"
	"github.com/pingcap/tiup/pkg/logger/log"
	"github.com/pingcap/tiup/pkg/utils/mock"
)

var (
	// ErrUnsupportedRollback means the task do not support rollback.
	ErrUnsupportedRollback = stderrors.New("unsupported rollback")
	// ErrNoExecutor means not being able to get the executor.
	ErrNoExecutor = stderrors.New("no executor")
	// ErrNoOutput means not being able to get the output of host.
	ErrNoOutput = stderrors.New("no outputs available")
)

type (
	// Task represents a operation while TiOps execution
	Task interface {
		fmt.Stringer
		Execute(ctx *Context) error
		Rollback(ctx *Context) error
	}

	// Context is used to share state while multiple tasks execution.
	// We should use mutex to prevent concurrent R/W for some fields
	// because of the same context can be shared in parallel tasks.
	Context struct {
		ev EventBus

		exec struct {
			sync.RWMutex
			executors    map[string]executor.Executor
			stdouts      map[string][]byte
			stderrs      map[string][]byte
			checkResults map[string][]*operator.CheckResult
		}

		// The public/private key is used to access remote server via the user `tidb`
		PrivateKeyPath string
		PublicKeyPath  string
	}

	// Serial will execute a bundle of task in serialized way
	Serial struct {
		hideDetailDisplay bool
		inner             []Task
	}

	// Parallel will execute a bundle of task in parallelism way
	Parallel struct {
		hideDetailDisplay bool
		inner             []Task
	}
)

// NewContext create a context instance.
func NewContext() *Context {
	return &Context{
		ev: NewEventBus(),
		exec: struct {
			sync.RWMutex
			executors    map[string]executor.Executor
			stdouts      map[string][]byte
			stderrs      map[string][]byte
			checkResults map[string][]*operator.CheckResult
		}{
			executors:    make(map[string]executor.Executor),
			stdouts:      make(map[string][]byte),
			stderrs:      make(map[string][]byte),
			checkResults: make(map[string][]*operator.CheckResult),
		},
	}
}

// Get implements operation ExecutorGetter interface.
func (ctx *Context) Get(host string) (e executor.Executor) {
	ctx.exec.Lock()
	e, ok := ctx.exec.executors[host]
	ctx.exec.Unlock()

	if !ok {
		panic("no init executor for " + host)
	}
	return
}

// GetExecutor get the executor.
<<<<<<< HEAD
func (ctx *Context) GetExecutor(host string) (e executor.Executor, ok bool) {
=======
func (ctx *Context) GetExecutor(host string) (e executor.TiOpsExecutor, ok bool) {
	// Mock point for unit test
	if e := mock.On("FakeExecutor"); e != nil {
		return e.(executor.TiOpsExecutor), true
	}

>>>>>>> 4dfcc90d
	ctx.exec.RLock()
	e, ok = ctx.exec.executors[host]
	ctx.exec.RUnlock()
	return
}

// SetExecutor set the executor.
func (ctx *Context) SetExecutor(host string, e executor.Executor) {
	ctx.exec.Lock()
	ctx.exec.executors[host] = e
	ctx.exec.Unlock()
}

// GetOutputs get the outputs of a host (if has any)
func (ctx *Context) GetOutputs(host string) ([]byte, []byte, bool) {
	ctx.exec.RLock()
	stdout, ok1 := ctx.exec.stderrs[host]
	stderr, ok2 := ctx.exec.stdouts[host]
	ctx.exec.RUnlock()
	return stdout, stderr, ok1 && ok2
}

// SetOutputs set the outputs of a host
func (ctx *Context) SetOutputs(host string, stdout []byte, stderr []byte) {
	ctx.exec.Lock()
	ctx.exec.stderrs[host] = stdout
	ctx.exec.stdouts[host] = stderr
	ctx.exec.Unlock()
}

// GetCheckResults get the the check result of a host (if has any)
func (ctx *Context) GetCheckResults(host string) (results []*operator.CheckResult, ok bool) {
	ctx.exec.RLock()
	results, ok = ctx.exec.checkResults[host]
	ctx.exec.RUnlock()
	return
}

// SetCheckResults append the check result of a host to the list
func (ctx *Context) SetCheckResults(host string, results []*operator.CheckResult) {
	ctx.exec.Lock()
	if currResult, ok := ctx.exec.checkResults[host]; ok {
		ctx.exec.checkResults[host] = append(currResult, results...)
	} else {
		ctx.exec.checkResults[host] = results
	}
	ctx.exec.Unlock()
}

func isDisplayTask(t Task) bool {
	if _, ok := t.(*Serial); ok {
		return true
	}
	if _, ok := t.(*Parallel); ok {
		return true
	}
	if _, ok := t.(*StepDisplay); ok {
		return true
	}
	if _, ok := t.(*ParallelStepDisplay); ok {
		return true
	}
	return false
}

// Execute implements the Task interface
func (s *Serial) Execute(ctx *Context) error {
	for _, t := range s.inner {
		if !isDisplayTask(t) {
			if !s.hideDetailDisplay {
				log.Infof("+ [ Serial ] - %s", t.String())
			}
		}
		ctx.ev.PublishTaskBegin(t)
		err := t.Execute(ctx)
		ctx.ev.PublishTaskFinish(t, err)
		if err != nil {
			return err
		}
	}
	return nil
}

// Rollback implements the Task interface
func (s *Serial) Rollback(ctx *Context) error {
	// Rollback in reverse order
	for i := len(s.inner) - 1; i >= 0; i-- {
		err := s.inner[i].Rollback(ctx)
		if err != nil {
			return err
		}
	}
	return nil
}

// String implements the fmt.Stringer interface
func (s *Serial) String() string {
	var ss []string
	for _, t := range s.inner {
		ss = append(ss, t.String())
	}
	return strings.Join(ss, "\n")
}

// NewParallel create a Parallel task.
func NewParallel(hideDetailDisplay bool, tasks ...Task) *Parallel {
	return &Parallel{
		hideDetailDisplay: hideDetailDisplay,
		inner:             tasks,
	}
}

// Execute implements the Task interface
func (pt *Parallel) Execute(ctx *Context) error {
	var firstError error
	var mu sync.Mutex
	wg := sync.WaitGroup{}
	for _, t := range pt.inner {
		wg.Add(1)
		go func(t Task) {
			defer wg.Done()
			if !isDisplayTask(t) {
				if !pt.hideDetailDisplay {
					log.Infof("+ [Parallel] - %s", t.String())
				}
			}
			ctx.ev.PublishTaskBegin(t)
			err := t.Execute(ctx)
			ctx.ev.PublishTaskFinish(t, err)
			if err != nil {
				mu.Lock()
				if firstError == nil {
					firstError = err
				}
				mu.Unlock()
			}
		}(t)
	}
	wg.Wait()
	return firstError
}

// Rollback implements the Task interface
func (pt *Parallel) Rollback(ctx *Context) error {
	var firstError error
	var mu sync.Mutex
	wg := sync.WaitGroup{}
	for _, t := range pt.inner {
		wg.Add(1)
		go func(t Task) {
			defer wg.Done()
			err := t.Rollback(ctx)
			if err != nil {
				mu.Lock()
				if firstError == nil {
					firstError = err
				}
				mu.Unlock()
			}
		}(t)
	}
	wg.Wait()
	return firstError
}

// String implements the fmt.Stringer interface
func (pt *Parallel) String() string {
	var ss []string
	for _, t := range pt.inner {
		ss = append(ss, t.String())
	}
	return strings.Join(ss, "\n")
}<|MERGE_RESOLUTION|>--- conflicted
+++ resolved
@@ -106,16 +106,12 @@
 }
 
 // GetExecutor get the executor.
-<<<<<<< HEAD
 func (ctx *Context) GetExecutor(host string) (e executor.Executor, ok bool) {
-=======
-func (ctx *Context) GetExecutor(host string) (e executor.TiOpsExecutor, ok bool) {
 	// Mock point for unit test
 	if e := mock.On("FakeExecutor"); e != nil {
-		return e.(executor.TiOpsExecutor), true
-	}
-
->>>>>>> 4dfcc90d
+		return e.(executor.Executor), true
+	}
+
 	ctx.exec.RLock()
 	e, ok = ctx.exec.executors[host]
 	ctx.exec.RUnlock()
