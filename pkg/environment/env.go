// Copyright 2020 PingCAP, Inc.
//
// Licensed under the Apache License, Version 2.0 (the "License");
// you may not use this file except in compliance with the License.
// You may obtain a copy of the License at
//
//     http://www.apache.org/licenses/LICENSE-2.0
//
// Unless required by applicable law or agreed to in writing, software
// distributed under the License is distributed on an "AS IS" BASIS,
// See the License for the specific language governing permissions and
// limitations under the License.

package environment

import (
	"fmt"
	"os"
	"path/filepath"
	"sort"
	"strings"
	"time"

	"github.com/pingcap/errors"
	"github.com/pingcap/tiup/pkg/localdata"
	"github.com/pingcap/tiup/pkg/repository"
	"github.com/pingcap/tiup/pkg/repository/v1manifest"
	"github.com/pingcap/tiup/pkg/utils"
	"go.uber.org/zap"
	"golang.org/x/mod/semver"
)

var (
	// ErrInstallFirst indicates that a component/version is not installed
	ErrInstallFirst = errors.New("component not installed")
)

// EnvList is the canonical allowlist of environment variables TiUP will print or expose.
// Keep this list as the single source of truth for env visibility.
var EnvList = []string{
	// Core locations and versions
	localdata.EnvNameHome,
	localdata.EnvNameWorkDir,
	localdata.EnvNameUserInputVersion,
	localdata.EnvNameTiUPVersion,

	// Telemetry identifiers and status
	localdata.EnvNameTelemetryStatus,
	localdata.EnvNameTelemetryUUID,
	localdata.EnvNameTelemetryEventUUID,
	localdata.EnvNameTelemetrySecret,

	// Component/instance directories
	localdata.EnvNameInstanceDataDir,
	localdata.EnvNameComponentDataDir,
	localdata.EnvNameComponentInstallDir,

	// SSH and copy tools configuration
	localdata.EnvNameSSHPassPrompt,
	localdata.EnvNameNativeSSHClient,
	localdata.EnvNameSSHPath,
	localdata.EnvNameSCPPath,

	// Misc runtime controls
	localdata.EnvNameKeepSourceTarget,
	localdata.EnvNameMirrorSyncScript,
	localdata.EnvNameLogPath,
	localdata.EnvNameDebug,
	localdata.EnvTag,
}

// WhitelistedEnvs returns only the environment variables defined in EnvList,
// formatted as KEY=VALUE strings. Empty values are omitted.
func WhitelistedEnvs() []string {
	var envs []string
	for _, key := range EnvList {
		if val := os.Getenv(key); val != "" {
			envs = append(envs, fmt.Sprintf("%s=%s", key, val))
		}
	}
	return envs
}

// Mirror return mirror of tiup.
// If it's not defined, it will use "https://tiup-mirrors.pingcap.com/".
func Mirror() string {
	profile := localdata.InitProfile()
	cfg := profile.Config

	reset := func(m string) {
		os.Setenv(repository.EnvMirrors, m)
		if err := profile.ResetMirror(m, ""); err != nil {
			fmt.Fprintf(os.Stderr, "WARNING: reset mirror failed, %s\n", err.Error())
		}
	}

	m := os.Getenv(repository.EnvMirrors)
	if m != "" {
		if cfg.Mirror != m {
			fmt.Fprintf(os.Stderr, `WARNING: both mirror config (%s)
and TIUP_MIRRORS (%s) have been set.
Setting mirror to TIUP_MIRRORS (%s)
`, cfg.Mirror, m, m)
			reset(m)
		}
		return m
	} else if cfg.Mirror != "" {
		os.Setenv(repository.EnvMirrors, cfg.Mirror)
		return cfg.Mirror
	}

	return repository.DefaultMirror
}

// Environment is the user's fundamental configuration including local and remote parts.
type Environment struct {
	// profile represents the TiUP local profile
	profile *localdata.Profile
	// repo represents the components repository of TiUP, it can be a
	// local file system or a HTTP URL
	v1Repo repository.Repository
}

// InitEnv creates a new Environment object configured using env vars and defaults.
func InitEnv(options repository.Options, mOpt repository.MirrorOptions) (*Environment, error) {
	if env := GlobalEnv(); env != nil {
		return env, nil
	}

	initRepo := time.Now()
	profile := localdata.InitProfile()

	// Initialize the repository
	// Replace the mirror if some sub-commands use different mirror address
	mirrorAddr := Mirror()
	mirror := repository.NewMirror(mirrorAddr, mOpt)
	if err := mirror.Open(); err != nil {
		return nil, err
	}

	var v1repo *repository.V1Repository
	var err error

	var local v1manifest.LocalManifests
	local, err = v1manifest.NewManifests(profile)
	if err != nil {
		return nil, errors.Annotatef(err, "initial repository from mirror(%s) failed", mirrorAddr)
	}
	v1repo = repository.NewV1Repo(mirror, options, local)

	zap.L().Debug("Initialize repository finished", zap.Duration("duration", time.Since(initRepo)))

	return &Environment{profile, v1repo}, nil
}

// V1Repository returns the initialized v1 repository
func (env *Environment) V1Repository() repository.Repository {
	return env.v1Repo
}

// Profile returns the profile of local data
func (env *Environment) Profile() *localdata.Profile {
	return env.profile
}

// Close release resource of env.
func (env *Environment) Close() error {
	if env == nil {
		return nil
	}

	if repo := env.V1Repository(); repo != nil {
		if err := repo.Mirror().Close(); err != nil {
			return err
		}
	}

	return nil
}

// SetProfile exports for test
func (env *Environment) SetProfile(p *localdata.Profile) {
	env.profile = p
}

// LocalPath returns the local path absolute path
func (env *Environment) LocalPath(path ...string) string {
	return env.profile.Path(filepath.Join(path...))
}

// UpdateComponents updates or installs all components described by specs.
func (env *Environment) UpdateComponents(specs []string, nightly, force bool) error {
	var v1specs []repository.ComponentSpec
	for _, spec := range specs {
		component, v := ParseCompVersion(spec)
		if v == "" && nightly {
			v = utils.NightlyVersionAlias
		}
		v1specs = append(v1specs, repository.ComponentSpec{ID: component, Version: v.String(), Force: force})
	}
	return env.v1Repo.UpdateComponents(v1specs)
}

// SelfUpdate updates TiUP.
func (env *Environment) SelfUpdate() error {
	if err := env.v1Repo.DownloadTiUP(env.LocalPath("bin")); err != nil {
		return err
	}

	// Cover the root.json from tiup.bar.gz
	return localdata.InitProfile().ResetMirror(Mirror(), "")
}

// SelectInstalledVersion selects the installed versions and the latest release version
// will be chosen if there is an empty version
func (env *Environment) SelectInstalledVersion(component string, ver utils.Version) (utils.Version, error) {
	installed, err := env.Profile().InstalledVersions(component)
	if err != nil {
		return ver, err
	}

	versions := []string{}
	for _, v := range installed {
		vi, err := env.v1Repo.LocalComponentVersion(component, v, true)
		if errors.Cause(err) == repository.ErrUnknownVersion {
			continue
		}
		if err != nil {
			return ver, err
		}
		if vi.Yanked {
			continue
		}
		versions = append(versions, v)
	}
	// Reverse sort: v5.0.0-rc,v5.0.0-nightly-20210305,v4.0.11
	sort.Slice(versions, func(i, j int) bool {
		return semver.Compare(versions[i], versions[j]) > 0
	})

	errInstallFirst := errors.Annotatef(ErrInstallFirst, "use `tiup install %s` to install component `%s` first", component, component)
	if !ver.IsEmpty() {
		errInstallFirst = errors.Annotatef(ErrInstallFirst, "use `tiup install %s:%s` to install specified version", component, ver.String())
	}

	if ver.IsEmpty() || string(ver) == utils.NightlyVersionAlias {
		var selected utils.Version
		for _, v := range versions {
			// only select nightly for nightly
			if (string(ver) == utils.NightlyVersionAlias) != utils.Version(v).IsNightly() {
				continue
			}
			if semver.Prerelease(v) == "" {
				return utils.Version(v), nil
			}
			// select prerelease version when there is only prelease version on local
			if selected.IsEmpty() {
				selected = utils.Version(v)
			}
		}
		if !selected.IsEmpty() {
			return selected, nil
		}
	} else {
		for _, v := range versions {
			if utils.Version(v) == ver {
				return ver, nil
			}
		}
	}
	return ver, errInstallFirst
}

<<<<<<< HEAD
// DownloadComponentIfMissing downloads the specific version of a component if it is missing
func (env *Environment) DownloadComponentIfMissing(component string, ver utils.Version) (utils.Version, error) {
	var err error
	if ver.IsNightly() {
		if ver, _, err = env.v1Repo.LatestNightlyVersion(component); err != nil {
			return "", err
		}
	}

	// Use the latest version if user doesn't specify a specific version and
	// download the latest version if the specific component doesn't be installed

	// Check whether the specific version exist in local
	ver, err = env.SelectInstalledVersion(component, ver)
	needDownload := errors.Cause(err) == ErrInstallFirst
	if err != nil && !needDownload {
		return "", err
	}

	if needDownload {
		fmt.Fprintf(os.Stderr, "The component `%s` version %s is not installed; downloading from repository.\n", component, ver.String())
		spec := repository.ComponentSpec{
			ID:      component,
			Version: string(ver),
			Force:   false,
		}
		if err := env.v1Repo.UpdateComponents([]repository.ComponentSpec{spec}); err != nil {
			return "", err
		}
	}

	if ver.IsEmpty() {
		return env.SelectInstalledVersion(component, ver)
	}

	return ver, nil
}

=======
>>>>>>> 7dfba3fb
// BinaryPath return the installed binary path.
func (env *Environment) BinaryPath(component string, ver utils.Version) (string, error) {
	installPath, err := env.profile.ComponentInstalledPath(component, ver)
	if err != nil {
		return "", err
	}

	return env.v1Repo.BinaryPath(installPath, component, ver.String())
}

// Link add soft link to $TIUP_HOME/bin/
func (env *Environment) Link(component string, version utils.Version) error {
	version, err := env.SelectInstalledVersion(component, version)
	if err != nil {
		return err
	}
	binPath, err := env.BinaryPath(component, version)
	if err != nil {
		return err
	}

	target := env.LocalPath("bin", filepath.Base(binPath))
	backup := target + ".old"
	exist := true
	_, err = os.Stat(target)
	if err != nil {
		if !os.IsNotExist(err) {
			return err
		}
		exist = false
	}
	if exist {
		if err := os.Rename(target, backup); err != nil {
			fmt.Printf("Backup of `%s` to `%s` failed.\n", target, backup)
			return err
		}
	}

	fmt.Printf("package %s provides these executables: %s\n", component, filepath.Base(binPath))

	err = os.Symlink(binPath, target)
	if err != nil {
		defer func() { _ = os.Rename(backup, target) }()
	} else {
		defer func() { _ = os.Remove(backup) }()
	}
	return err
}

// ParseCompVersion parses component part from <component>[:version] specification
func ParseCompVersion(spec string) (string, utils.Version) {
	if strings.Contains(spec, ":") {
		parts := strings.SplitN(spec, ":", 2)
		return parts[0], utils.Version(parts[1])
	}
	return spec, ""
}<|MERGE_RESOLUTION|>--- conflicted
+++ resolved
@@ -271,54 +271,6 @@
 	return ver, errInstallFirst
 }
 
-<<<<<<< HEAD
-// DownloadComponentIfMissing downloads the specific version of a component if it is missing
-func (env *Environment) DownloadComponentIfMissing(component string, ver utils.Version) (utils.Version, error) {
-	var err error
-	if ver.IsNightly() {
-		if ver, _, err = env.v1Repo.LatestNightlyVersion(component); err != nil {
-			return "", err
-		}
-	}
-
-	// Use the latest version if user doesn't specify a specific version and
-	// download the latest version if the specific component doesn't be installed
-
-	// Check whether the specific version exist in local
-	ver, err = env.SelectInstalledVersion(component, ver)
-	needDownload := errors.Cause(err) == ErrInstallFirst
-	if err != nil && !needDownload {
-		return "", err
-	}
-
-	if needDownload {
-		fmt.Fprintf(os.Stderr, "The component `%s` version %s is not installed; downloading from repository.\n", component, ver.String())
-		spec := repository.ComponentSpec{
-			ID:      component,
-			Version: string(ver),
-			Force:   false,
-		}
-		if err := env.v1Repo.UpdateComponents([]repository.ComponentSpec{spec}); err != nil {
-			return "", err
-		}
-	}
-
-	if ver.IsEmpty() {
-		return env.SelectInstalledVersion(component, ver)
-	}
-
-	return ver, nil
-}
-
-=======
->>>>>>> 7dfba3fb
-// BinaryPath return the installed binary path.
-func (env *Environment) BinaryPath(component string, ver utils.Version) (string, error) {
-	installPath, err := env.profile.ComponentInstalledPath(component, ver)
-	if err != nil {
-		return "", err
-	}
-
 	return env.v1Repo.BinaryPath(installPath, component, ver.String())
 }
 
