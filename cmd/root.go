// Copyright 2020 PingCAP, Inc.
//
// Licensed under the Apache License, Version 2.0 (the "License");
// you may not use this file except in compliance with the License.
// You may obtain a copy of the License at
//
//     http://www.apache.org/licenses/LICENSE-2.0
//
// Unless required by applicable law or agreed to in writing, software
// distributed under the License is distributed on an "AS IS" BASIS,
// See the License for the specific language governing permissions and
// limitations under the License.

package cmd

import (
	"errors"
	"fmt"
	"os"
	"os/exec"
	"strings"
	"syscall"

	"github.com/fatih/color"
	"github.com/google/uuid"
	perrs "github.com/pingcap/errors"
	"github.com/pingcap/tiup/pkg/environment"
	tiupexec "github.com/pingcap/tiup/pkg/exec"
	"github.com/pingcap/tiup/pkg/localdata"
	logprinter "github.com/pingcap/tiup/pkg/logger/printer"
	"github.com/pingcap/tiup/pkg/repository"
	"github.com/pingcap/tiup/pkg/repository/v1manifest"
	"github.com/pingcap/tiup/pkg/version"
	"github.com/spf13/cobra"
)

var (
	rootCmd   *cobra.Command
	repoOpts  repository.Options
	eventUUID = uuid.New().String()
	log       = logprinter.NewLogger("") // use default logger
)

// arguments
var (
	binPath string
	tag     string
)

func init() {
	cobra.EnableCommandSorting = false
	_ = os.Setenv(localdata.EnvNameTelemetryEventUUID, eventUUID)

	rootCmd = &cobra.Command{
		Use: `tiup [flags] <command> [args...]
  tiup [flags] <component> [args...]`,
		Long: `TiUP is a command-line component management tool that can help to download and install
TiDB platform components to the local system. You can run a specific version of a component via
"tiup <component>[:version]". If no version number is specified, the latest version installed
locally will be used. If the specified component does not have any version installed locally,
the latest stable version will be downloaded from the repository.`,
		Example: `  $ tiup playground                    # Quick start
  $ tiup playground nightly            # Start a playground with the latest nightly version
  $ tiup install <component>[:version] # Install a component of specific version
  $ tiup update --all                  # Update all installed components to the latest version
  $ tiup update --nightly              # Update all installed components to the nightly version
  $ tiup update --self                 # Update the "tiup" to the latest version
  $ tiup list                          # Fetch the latest supported components list
  $ tiup status                        # Display all running/terminated instances
  $ tiup clean <name>                  # Clean the data of running/terminated instance (Kill process if it's running)
  $ tiup clean --all                   # Clean the data of all running/terminated instances`,

		SilenceErrors:      true,
		DisableFlagParsing: true,
		Args: func(cmd *cobra.Command, args []string) error {
			// Support `tiup <component>`
			return nil
		},
		PersistentPreRunE: func(cmd *cobra.Command, args []string) error {
			switch cmd.Name() {
			case "init", "rotate", "set":
				if cmd.HasParent() && cmd.Parent().Name() == "mirror" {
					// skip environment init
					break
				}
				fallthrough
			default:
				e, err := environment.InitEnv(repoOpts, repository.MirrorOptions{})
				if err != nil {
					if errors.Is(perrs.Cause(err), v1manifest.ErrLoadManifest) {
						log.Warnf("Please check for root manifest file, you may download one from the repository mirror, or try `tiup mirror set` to force reset it.")
					}
					return err
				}
				environment.SetGlobalEnv(e)
			}
			return nil
		},
		RunE: func(cmd *cobra.Command, args []string) error {
			if len(args) == 0 {
				return cmd.Help()
			}
			env := environment.GlobalEnv()
			forcePull := false

			// TBD: change this flag to subcommand

			// We assume the first unknown parameter is the component name and following
			// parameters will be transparent passed because registered flags and subcommands
			// will be parsed correctly.
			// e.g: tiup --tag mytag --rm playground --db 3 --pd 3 --kv 4
			//   => run "playground" with parameters "--db 3 --pd 3 --kv 4"
			// tiup --tag mytag --binpath /xxx/tikv-server tikv
			switch args[0] {
			case "--help", "-h":
				return cmd.Help()
			case "--version", "-v":
				fmt.Println(version.NewTiUPVersion().String())
				return nil
			case "--binary":
				if len(args) < 2 {
					return fmt.Errorf("flag needs an argument: %s", args[0])
				}
				component, ver := environment.ParseCompVersion(args[1])
				selectedVer, err := env.SelectInstalledVersion(component, ver)
				if err != nil {
					return err
				}
				binaryPath, err := env.BinaryPath(component, selectedVer)
				if err != nil {
					return err
				}
				fmt.Println(binaryPath)
				return nil
			case "--binpath":
				if len(args) < 2 {
					return fmt.Errorf("flag %s needs an argument", args[0])
				}
				binPath = args[1]
				args = args[2:]
			case "--force-pull":
				forcePull = true
			case "--tag", "-T":
				if len(args) < 2 {
					return fmt.Errorf("flag %s needs an argument", args[0])
				}
				tag = args[1]
				args = args[2:]
			}

			// component may use tag from environment variable. as workaround, make tiup set the same tag
			for i := 0; i < len(args)-1; i++ {
				if args[i] == "--tag" || args[i] == "-T" {
					tag = args[i+1]
				}
			}

			if len(args) < 1 {
				return cmd.Help()
			}

			componentSpec := args[0]
			args = args[1:]
			if len(args) > 0 && args[0] == "--" {
				args = args[1:]
			}

<<<<<<< HEAD
			return tiupexec.RunComponent(env, tag, componentSpec, binPath, args)
=======
			return tiupexec.RunComponent(env, tag, componentSpec, binPath, forcePull, args)
		},
		PersistentPostRunE: func(cmd *cobra.Command, args []string) error {
			return environment.GlobalEnv().Close()
>>>>>>> 7dfba3fb
		},
		PersistentPostRunE: func(cmd *cobra.Command, args []string) error {
			return environment.GlobalEnv().Close()
		},
		SilenceUsage: true,
		// implement auto completion for tiup components
		ValidArgsFunction: func(cmd *cobra.Command, args []string, toComplete string) ([]string, cobra.ShellCompDirective) {
			env := environment.GlobalEnv()
			if len(args) == 0 {
				var result []string
				installed, _ := env.Profile().InstalledComponents()
				for _, comp := range installed {
					if strings.HasPrefix(comp, toComplete) {
						result = append(result, comp)
					}
				}
				return result, cobra.ShellCompDirectiveNoFileComp
			}

			component, version := environment.ParseCompVersion(args[0])

			selectedVer, err := env.SelectInstalledVersion(component, version)
			if err != nil {
				return nil, cobra.ShellCompDirectiveNoFileComp
			}
			binaryPath, err := env.BinaryPath(component, selectedVer)
			if err != nil {
				return nil, cobra.ShellCompDirectiveNoFileComp
			}

			argv := []string{binaryPath, "__complete"}
			argv = append(append(argv, args[1:]...), toComplete)
			_ = syscall.Exec(binaryPath, argv, os.Environ())
			return nil, cobra.ShellCompDirectiveNoFileComp
		},
	}

	// useless, exist to generate help information
	rootCmd.Flags().String("binary", "", "Print binary path of a specific version of a component `<component>[:version]`\n"+
		"and the latest version installed will be selected if no version specified")
	rootCmd.Flags().StringP("tag", "T", "", "[Deprecated] Specify a tag for component instance")
	rootCmd.Flags().String("binpath", "", "Specify the binary path of component instance")
	rootCmd.Flags().BoolP("version", "v", false, "Print the version of tiup")

	rootCmd.AddCommand(
		newInstallCmd(),
		newListCmd(),
		newUninstallCmd(),
		newUpdateCmd(),
		newStatusCmd(),
		newCleanCmd(),
		newMirrorCmd(),
		newEnvCmd(),
		newHistoryCmd(),
		newLinkCmd(),
		newUnlinkCmd(),
	)
}

// Execute parses the command line arguments and calls proper functions
func Execute() {
	code := 0

	err := rootCmd.Execute()
	if err != nil {
		// use exit code from component
		var exitErr *exec.ExitError
		if errors.As(err, &exitErr) {
			code = exitErr.ExitCode()
		} else {
			fmt.Fprintln(os.Stderr, color.RedString("Error: %v", err))
			code = 1
		}
	}

<<<<<<< HEAD
=======
	// record TiUP execution history
	env := environment.GlobalEnv()
	if env != nil {
		err := environment.HistoryRecord(env, os.Args, start, code)
		if err != nil {
			log.Warnf("Recording TiUP execution history failed: %v", err)
		}
	}

>>>>>>> 7dfba3fb
	color.Unset()

	if code != 0 {
		os.Exit(code)
	}
}<|MERGE_RESOLUTION|>--- conflicted
+++ resolved
@@ -140,6 +140,7 @@
 				args = args[2:]
 			case "--force-pull":
 				forcePull = true
+				args = args[1:]
 			case "--tag", "-T":
 				if len(args) < 2 {
 					return fmt.Errorf("flag %s needs an argument", args[0])
@@ -165,14 +166,10 @@
 				args = args[1:]
 			}
 
-<<<<<<< HEAD
-			return tiupexec.RunComponent(env, tag, componentSpec, binPath, args)
-=======
 			return tiupexec.RunComponent(env, tag, componentSpec, binPath, forcePull, args)
 		},
 		PersistentPostRunE: func(cmd *cobra.Command, args []string) error {
 			return environment.GlobalEnv().Close()
->>>>>>> 7dfba3fb
 		},
 		PersistentPostRunE: func(cmd *cobra.Command, args []string) error {
 			return environment.GlobalEnv().Close()
@@ -235,6 +232,7 @@
 // Execute parses the command line arguments and calls proper functions
 func Execute() {
 	code := 0
+	start := time.Now()
 
 	err := rootCmd.Execute()
 	if err != nil {
@@ -248,8 +246,6 @@
 		}
 	}
 
-<<<<<<< HEAD
-=======
 	// record TiUP execution history
 	env := environment.GlobalEnv()
 	if env != nil {
@@ -259,7 +255,6 @@
 		}
 	}
 
->>>>>>> 7dfba3fb
 	color.Unset()
 
 	if code != 0 {
