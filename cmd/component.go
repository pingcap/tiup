// Copyright 2020 PingCAP, Inc.
//
// Licensed under the Apache License, Version 2.0 (the "License");
// you may not use this file except in compliance with the License.
// You may obtain a copy of the License at
//
//     http://www.apache.org/licenses/LICENSE-2.0
//
// Unless required by applicable law or agreed to in writing, software
// distributed under the License is distributed on an "AS IS" BASIS,
// See the License for the specific language governing permissions and
// limitations under the License.

package cmd

import (
	"code.cloudfoundry.org/bytefmt"
	"encoding/json"
	"fmt"
	"github.com/c4pt0r/tiup/pkg/meta"
	"github.com/c4pt0r/tiup/pkg/utils"
	"github.com/spf13/cobra"
	"os"
	"path"
	"path/filepath"
	"strings"
)

var (
	componentListURL      = "https://repo.hoshi.at/tmp/components.json"
	installedListFilename = "installed.json"
	specifiedHomeEnvKey   = "TIUP_HOME"
)

func newComponentCmd() *cobra.Command {
	cmdComponent := &cobra.Command{
		Use:   "component",
		Short: "Manage TiDB related components",
		RunE: func(cmd *cobra.Command, args []string) error {
			return cmd.Help()
		},
	}
	cmdComponent.AddCommand(newListComponentCmd())
	cmdComponent.AddCommand(newInstCmd())
	cmdComponent.AddCommand(newUnInstCmd())
	return cmdComponent
}

func newListComponentCmd() *cobra.Command {
	var (
		showAll bool
		refresh bool
	)

	cmdListComponent := &cobra.Command{
		Use:   "list",
		Short: "List the available TiDB components",
		Long:  `List available and installed TiDB components and their versions.`,
		RunE: func(cmd *cobra.Command, args []string) error {
			if refresh {
				compList, err := meta.FetchComponentList(componentListURL)
				if err != nil {
					return err
				}
				// save latest component list to local
				if err := meta.SaveComponentList(compList); err != nil {
					return err
				}
				showComponentList(compList)
				return nil
			}

			if showAll {
				compList, err := meta.ReadComponentList()
				if err != nil {
					if os.IsNotExist(err) {
						fmt.Println("no available component list, try `tiup component list --refresh` to get latest online list.")
						return nil
					}
					return err
				}
				showComponentList(compList)
			} else {
				return showInstalledList()
			}
			return nil
		},
	}

	cmdListComponent.Flags().BoolVar(&showAll, "all", false, "List all available components and versions (from local cache).")
	cmdListComponent.Flags().BoolVar(&refresh, "refresh", false, "Refresh online list of components and versions.")

	return cmdListComponent
}

func showComponentList(compList *meta.CompMeta) {
	for _, comp := range compList.Components {
		fmt.Println("Available components:")
		fmt.Printf("(%s)\n", comp.Description)
		var cmpTable [][]string
		cmpTable = append(cmpTable, []string{"Name", "Version", "Size", "Installed"})
		for _, ver := range comp.VersionList {
			installStatus := ""
			installed, err := checkInstalledComponent(comp.Name, ver.Version)
			if err != nil {
				fmt.Printf("Unable to check for installed components: %s\n", err)
				return
			}
			if installed {
				installStatus = "yes"
			}
			cmpTable = append(cmpTable, []string{
				comp.Name,
				ver.Version,
				bytefmt.ByteSize(ver.Size),
				installStatus,
			})
		}
		utils.PrintTable(cmpTable, true)
	}
}

func showInstalledList() error {
	list, err := getInstalledList()
	if err != nil {
		return err
	}

	if len(list) < 1 {
		fmt.Println("no installed component, try `tiup component list --all` to see all available components.")
		return nil
	}

	fmt.Println("Installed components:")
	var instTable [][]string
	instTable = append(instTable, []string{"Name", "Version", "Path"})
	for _, item := range list {
		instTable = append(instTable, []string{
			item.Name,
			item.Version,
			item.Path,
		})
	}

	utils.PrintTable(instTable, true)
	return nil
}

func newInstCmd() *cobra.Command {
	var (
		version       string
		componentList []string
	)

	cmdInst := &cobra.Command{
		Use:     "install <component1> [component2...N] <version>",
		Short:   "Install TiDB component(s) of specific version",
		Long:    `Install some or all components of TiDB of specific version.`,
		Example: "tiup component install tidb-core v3.0.8",
		Args: func(cmd *cobra.Command, args []string) error {
			argsLen := len(args)
			var err error
			switch argsLen {
			case 0:
				return cmd.Help()
			case 1: // version unspecified, use stable latest as default
				currChan, err := meta.ReadVersionFile()
				if os.IsNotExist(err) {
					fmt.Println("default version not set, using latest stable.")
					compMeta, err := meta.ReadComponentList()
					if os.IsNotExist(err) {
						fmt.Println("no available component list, try `tiup component list --refresh` to get latest online list.")
						return nil
					} else if err != nil {
						return err
					}
					version = compMeta.Stable
				} else if err != nil {
					return err
				}
				version = currChan.Ver
				componentList = args
			default:
				version, err = utils.FmtVer(args[argsLen-1])
				if err != nil {
					return err
				}
				componentList = args[:argsLen-1]
			}
			return nil
		},
		RunE: func(cmd *cobra.Command, args []string) error {
			return installComponent(version, componentList)
		},
	}
	return cmdInst
}

type installedComp struct {
	Name    string `json:"name,omitempty"`
	Version string `json:"version,omitempty"`
	Path    string `json:"path,omitempty"`
}

func installComponent(ver string, list []string) error {
	meta, err := meta.ReadComponentList()
	if err != nil {
		return err
	}

	var installCnt int
	for _, comp := range list {
		installed, err := checkInstalledComponent(comp, ver)
		if err != nil {
			return err
		}
		if installed {
			fmt.Printf("%s %s already installed, skip.\n", comp, ver)
			return nil
		}

		url, checksum := getComponentURL(meta.Components, ver, comp)
		if len(url) > 0 {
			// make sure we have correct download path
			profileDir := os.Getenv(specifiedHomeEnvKey)
			if len(profileDir) == 0 {
				profileDir = utils.ProfileDir()
			}

			toDir := utils.MustDir(path.Join(profileDir, "download/"))
			tarball := ""
			if tarball, err = utils.DownloadFileWithProgress(url, toDir); err != nil {
				return err
			}

			// validate checksum of downloaded tarball
			fmt.Printf("Validating checksum of downloaded file...")
			valid, err := utils.ValidateSHA256(tarball, checksum)
			if err != nil {
				return err
			}
			if !valid {
				return fmt.Errorf("checksum validation failed for %s", tarball)
			}
			fmt.Printf("done.\n")

			// decompress files to a temp dir, and try to keep it unique
			tmpDir := utils.MustDir(path.Join(profileDir, "tmp/", checksum))
			fmt.Printf("Decompressing...")
			if err = utils.Untar(tarball, tmpDir); err != nil {
				return err
			}

			// move binaries to final path
			tmpBin := path.Join(tmpDir,
				strings.TrimSuffix(filepath.Base(tarball), ".tar.gz"),
				"bin")
			toDir = path.Join(
				utils.MustDir(path.Join(profileDir, ver)),
				comp)
			if err := utils.Rename(tmpBin, toDir); err != nil {
				return err
			}
			// remove the temp dir (should be empty)
			if err := os.RemoveAll(tmpDir); err != nil {
				fmt.Printf("fail to remove temp directory %s\n", tmpDir)
				return err
			}

			if err := saveInstalledList(&installedComp{
				Name:    comp,
				Version: ver,
				Path:    toDir,
			}); err != nil {
				return err
			}
			fmt.Printf("done.\n")

			fmt.Printf("Installed %s %s.\n", comp, ver)
			installCnt++
		}
	}
	fmt.Printf("Installed %d component(s).\n", installCnt)
	return nil
}

func getComponentURL(list []meta.CompItem, ver string, comp string) (string, string) {
	for _, compMetaItem := range list {
		if comp != compMetaItem.Name {
			continue
		}
		for _, item := range compMetaItem.VersionList {
			if ver == item.Version {
				return item.URL, item.SHA256
			}
		}
	}
	return "", ""
}

func getInstalledList() ([]installedComp, error) {
	var list []installedComp
	var err error

	data, err := utils.ReadFile(installedListFilename)
	if err != nil {
		if os.IsNotExist(err) {
			return list, nil
		}
		return nil, err
	}
	if err = json.Unmarshal(data, &list); err != nil {
		return nil, err
	}

	return list, err
}

func saveInstalledList(comp *installedComp) error {
	currList, err := getInstalledList()
	if err != nil {
		return err
	}

	for _, instComp := range currList {
		if instComp.Name == comp.Name &&
			instComp.Version == comp.Version {
			return fmt.Errorf("%s %s is already installed",
				instComp.Name, instComp.Version)
		}
	}
	newList := append(currList, *comp)
	return utils.WriteJSON(installedListFilename, newList)
}

func checkInstalledComponent(name string, ver string) (bool, error) {
	currList, err := getInstalledList()

	if err != nil {
		return false, err
	}

	for _, instComp := range currList {
		if instComp.Name == name &&
			instComp.Version == ver {
			return true, nil
		}
	}
	return false, nil
}

func newUnInstCmd() *cobra.Command {
	var (
		version       string
		componentList []string
	)

	cmdUnInst := &cobra.Command{
		Use:     "uninstall <component1> [component2...N] <version>",
		Short:   "Uninstall TiDB component(s) of specific version",
		Long:    `Uninstall some or all components of TiDB of specific version.`,
		Example: "tiup component uninstall tidb-core v3.0.8",
		Args: func(cmd *cobra.Command, args []string) error {
			argsLen := len(args)
			if argsLen < 2 {
				cmd.Help()
				return nil
			}
			var err error
			version, err = utils.FmtVer(args[argsLen-1])
			if err != nil {
				return err
			}
			componentList = args[:argsLen-1]
			return nil
		},
		RunE: func(cmd *cobra.Command, args []string) error {
			return uninstallComponent(version, componentList)
		},
	}

<<<<<<< HEAD
	cmdComponent.cmd.AddCommand(newListComponentCmd().getCmd())
	cmdComponent.cmd.AddCommand(newInstCmd().getCmd())
	cmdComponent.cmd.AddCommand(newUnInstCmd().getCmd())
	return cmdComponent
=======
	return cmdUnInst
}

func uninstallComponent(ver string, list []string) error {
	for _, comp := range list {
		installed, err := checkInstalledComponent(comp, ver)
		if err != nil {
			return err
		}
		if !installed {
			fmt.Printf("%s %s is not installed, skip.\n", comp, ver)
			continue
		}
		if err = removeInstalledComponent(comp, ver); err != nil {
			return err
		}
		fmt.Printf("%s %v uninstalled.\n", comp, ver)
	}
	return nil
}

func removeInstalledComponent(name string, ver string) error {
	currList, err := getInstalledList()
	if err != nil {
		return err
	}

	var newList []installedComp
	for i, instComp := range currList {
		if instComp.Name == name &&
			instComp.Version == ver {
			// actual removal
			if err := os.RemoveAll(instComp.Path); err != nil {
				return err
			}
			// remove from list
			newList = append(currList[:i], currList[i+1:]...)
			break
		}
	}
	return utils.WriteJSON(installedListFilename, newList)
>>>>>>> 2bcbb4df
}<|MERGE_RESOLUTION|>--- conflicted
+++ resolved
@@ -379,12 +379,6 @@
 		},
 	}
 
-<<<<<<< HEAD
-	cmdComponent.cmd.AddCommand(newListComponentCmd().getCmd())
-	cmdComponent.cmd.AddCommand(newInstCmd().getCmd())
-	cmdComponent.cmd.AddCommand(newUnInstCmd().getCmd())
-	return cmdComponent
-=======
 	return cmdUnInst
 }
 
@@ -426,5 +420,4 @@
 		}
 	}
 	return utils.WriteJSON(installedListFilename, newList)
->>>>>>> 2bcbb4df
 }